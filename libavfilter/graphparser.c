/*
 * filter graph parser
 * Copyright (c) 2008 Vitor Sessak
 * Copyright (c) 2007 Bobby Bingham
 *
 * This file is part of FFmpeg.
 *
 * FFmpeg is free software; you can redistribute it and/or
 * modify it under the terms of the GNU Lesser General Public
 * License as published by the Free Software Foundation; either
 * version 2.1 of the License, or (at your option) any later version.
 *
 * FFmpeg is distributed in the hope that it will be useful,
 * but WITHOUT ANY WARRANTY; without even the implied warranty of
 * MERCHANTABILITY or FITNESS FOR A PARTICULAR PURPOSE.  See the GNU
 * Lesser General Public License for more details.
 *
 * You should have received a copy of the GNU Lesser General Public
 * License along with FFmpeg; if not, write to the Free Software
 * Foundation, Inc., 51 Franklin Street, Fifth Floor, Boston, MA 02110-1301 USA
 */

#include <ctype.h>
#include <string.h>

#include "libavutil/avstring.h"
#include "avfilter.h"
#include "avfiltergraph.h"

#define WHITESPACES " \n\t"

/**
 * Link two filters together.
 *
 * @see avfilter_link()
 */
static int link_filter(AVFilterContext *src, int srcpad,
                       AVFilterContext *dst, int dstpad,
                       void *log_ctx)
{
    int ret;
    if ((ret = avfilter_link(src, srcpad, dst, dstpad))) {
        av_log(log_ctx, AV_LOG_ERROR,
               "Cannot create the link %s:%d -> %s:%d\n",
               src->filter->name, srcpad, dst->filter->name, dstpad);
        return ret;
    }

    return 0;
}

/**
 * Parse the name of a link, which has the format "[linkname]".
 *
 * @return a pointer (that need to be freed after use) to the name
 * between parenthesis
 */
static char *parse_link_name(const char **buf, void *log_ctx)
{
    const char *start = *buf;
    char *name;
    (*buf)++;

    name = av_get_token(buf, "]");

    if (!name[0]) {
        av_log(log_ctx, AV_LOG_ERROR,
               "Bad (empty?) label found in the following: \"%s\".\n", start);
        goto fail;
    }

    if (*(*buf)++ != ']') {
        av_log(log_ctx, AV_LOG_ERROR,
               "Mismatched '[' found in the following: \"%s\".\n", start);
    fail:
        av_freep(&name);
    }

    return name;
}

/**
 * Create an instance of a filter, initialize and insert it in the
 * filtergraph in *ctx.
 *
 * @param filt_ctx put here a filter context in case of successful creation and configuration, NULL otherwise.
 * @param ctx the filtergraph context
 * @param index an index which is supposed to be unique for each filter instance added to the filtergraph
 * @param filt_name the name of the filter to create
 * @param args the arguments provided to the filter during its initialization
 * @param log_ctx the log context to use
 * @return 0 in case of success, a negative AVERROR code otherwise
 */
static int create_filter(AVFilterContext **filt_ctx, AVFilterGraph *ctx, int index,
                         const char *filt_name, const char *args, void *log_ctx)
{
    AVFilter *filt;
    char inst_name[30];
    char tmp_args[256];
    int ret;

    snprintf(inst_name, sizeof(inst_name), "Parsed_%s_%d", filt_name, index);

    filt = avfilter_get_by_name(filt_name);

    if (!filt) {
        av_log(log_ctx, AV_LOG_ERROR,
               "No such filter: '%s'\n", filt_name);
        return AVERROR(EINVAL);
    }

    ret = avfilter_open(filt_ctx, filt, inst_name);
    if (!*filt_ctx) {
        av_log(log_ctx, AV_LOG_ERROR,
               "Error creating filter '%s'\n", filt_name);
        return ret;
    }

    if ((ret = avfilter_graph_add_filter(ctx, *filt_ctx)) < 0) {
        avfilter_free(*filt_ctx);
        return ret;
    }

    if (!strcmp(filt_name, "scale") && args && !strstr(args, "flags")) {
        snprintf(tmp_args, sizeof(tmp_args), "%s:%s",
                 args, ctx->scale_sws_opts);
        args = tmp_args;
    }

    if ((ret = avfilter_init_filter(*filt_ctx, args, NULL)) < 0) {
        av_log(log_ctx, AV_LOG_ERROR,
               "Error initializing filter '%s' with args '%s'\n", filt_name, args);
        return ret;
    }

    return 0;
}

/**
 * Parse a string of the form FILTER_NAME[=PARAMS], and create a
 * corresponding filter instance which is added to graph with
 * create_filter().
 *
 * @param filt_ctx Pointer that is set to the created and configured filter
 *                 context on success, set to NULL on failure.
 * @param filt_ctx put here a pointer to the created filter context on
 * success, NULL otherwise
 * @param buf pointer to the buffer to parse, *buf will be updated to
 * point to the char next after the parsed string
 * @param index an index which is assigned to the created filter
 * instance, and which is supposed to be unique for each filter
 * instance added to the filtergraph
 * @return 0 in case of success, a negative AVERROR code otherwise
 */
static int parse_filter(AVFilterContext **filt_ctx, const char **buf, AVFilterGraph *graph,
                        int index, void *log_ctx)
{
    char *opts = NULL;
    char *name = av_get_token(buf, "=,;[\n");
    int ret;

    if (**buf == '=') {
        (*buf)++;
        opts = av_get_token(buf, "[],;\n");
    }

    ret = create_filter(filt_ctx, graph, index, name, opts, log_ctx);
    av_free(name);
    av_free(opts);
    return ret;
}

AVFilterInOut *avfilter_inout_alloc(void)
{
    return av_mallocz(sizeof(AVFilterInOut));
}

void avfilter_inout_free(AVFilterInOut **inout)
{
    while (*inout) {
        AVFilterInOut *next = (*inout)->next;
        av_freep(&(*inout)->name);
        av_freep(inout);
        *inout = next;
    }
}

static AVFilterInOut *extract_inout(const char *label, AVFilterInOut **links)
{
    AVFilterInOut *ret;

    while (*links && (!(*links)->name || strcmp((*links)->name, label)))
        links = &((*links)->next);

    ret = *links;

    if (ret) {
        *links = ret->next;
        ret->next = NULL;
    }

    return ret;
}

static void insert_inout(AVFilterInOut **inouts, AVFilterInOut *element)
{
    element->next = *inouts;
    *inouts = element;
}

static void append_inout(AVFilterInOut **inouts, AVFilterInOut **element)
{
    while (*inouts && (*inouts)->next)
        inouts = &((*inouts)->next);

    if (!*inouts)
        *inouts = *element;
    else
        (*inouts)->next = *element;
    *element = NULL;
}

static int link_filter_inouts(AVFilterContext *filt_ctx,
                              AVFilterInOut **curr_inputs,
                              AVFilterInOut **open_inputs, void *log_ctx)
{
    int pad, ret;

    for (pad = 0; pad < filt_ctx->input_count; pad++) {
        AVFilterInOut *p = *curr_inputs;

        if (p)
            *curr_inputs = (*curr_inputs)->next;
        else if (!(p = av_mallocz(sizeof(*p))))
            return AVERROR(ENOMEM);

        if (p->filter_ctx) {
            if ((ret = link_filter(p->filter_ctx, p->pad_idx, filt_ctx, pad, log_ctx)) < 0)
                return ret;
            av_free(p->name);
            av_free(p);
        } else {
            p->filter_ctx = filt_ctx;
            p->pad_idx = pad;
            insert_inout(open_inputs, p);
        }
    }

    if (*curr_inputs) {
        av_log(log_ctx, AV_LOG_ERROR,
               "Too many inputs specified for the \"%s\" filter.\n",
               filt_ctx->filter->name);
        return AVERROR(EINVAL);
    }

    pad = filt_ctx->output_count;
    while (pad--) {
        AVFilterInOut *currlinkn = av_mallocz(sizeof(AVFilterInOut));
        if (!currlinkn)
            return AVERROR(ENOMEM);
        currlinkn->filter_ctx  = filt_ctx;
        currlinkn->pad_idx = pad;
        insert_inout(curr_inputs, currlinkn);
    }

    return 0;
}

static int parse_inputs(const char **buf, AVFilterInOut **curr_inputs,
                        AVFilterInOut **open_outputs, void *log_ctx)
{
    AVFilterInOut *parsed_inputs = NULL;
    int pad = 0;

    while (**buf == '[') {
        char *name = parse_link_name(buf, log_ctx);
        AVFilterInOut *match;

        if (!name)
            return AVERROR(EINVAL);

        /* First check if the label is not in the open_outputs list */
        match = extract_inout(name, open_outputs);

        if (match) {
            av_free(name);
        } else {
            /* Not in the list, so add it as an input */
            if (!(match = av_mallocz(sizeof(AVFilterInOut))))
                return AVERROR(ENOMEM);
            match->name    = name;
            match->pad_idx = pad;
        }

        append_inout(&parsed_inputs, &match);

        *buf += strspn(*buf, WHITESPACES);
        pad++;
    }

    append_inout(&parsed_inputs, curr_inputs);
    *curr_inputs = parsed_inputs;

    return pad;
}

static int parse_outputs(const char **buf, AVFilterInOut **curr_inputs,
                         AVFilterInOut **open_inputs,
                         AVFilterInOut **open_outputs, void *log_ctx)
{
    int ret, pad = 0;

    while (**buf == '[') {
        char *name = parse_link_name(buf, log_ctx);
        AVFilterInOut *match;

        AVFilterInOut *input = *curr_inputs;
        if (!input) {
            av_log(log_ctx, AV_LOG_ERROR,
                   "No output pad can be associated to link label '%s'.\n",
                   name);
            return AVERROR(EINVAL);
        }
        *curr_inputs = (*curr_inputs)->next;

        if (!name)
            return AVERROR(EINVAL);

        /* First check if the label is not in the open_inputs list */
        match = extract_inout(name, open_inputs);

        if (match) {
            if ((ret = link_filter(input->filter_ctx, input->pad_idx,
                                   match->filter_ctx, match->pad_idx, log_ctx)) < 0)
                return ret;
            av_free(match->name);
            av_free(name);
            av_free(match);
            av_free(input);
        } else {
            /* Not in the list, so add the first input as a open_output */
            input->name = name;
            insert_inout(open_outputs, input);
        }
        *buf += strspn(*buf, WHITESPACES);
        pad++;
    }

    return pad;
}

<<<<<<< HEAD
int avfilter_graph_parse(AVFilterGraph *graph, const char *filters,
                         AVFilterInOut **open_inputs_ptr, AVFilterInOut **open_outputs_ptr,
                         void *log_ctx)
=======
#if FF_API_GRAPH_AVCLASS
#define log_ctx graph
#else
#define log_ctx NULL
#endif

static int parse_sws_flags(const char **buf, AVFilterGraph *graph)
{
    char *p = strchr(*buf, ';');

    if (strncmp(*buf, "sws_flags=", 10))
        return 0;

    if (!p) {
        av_log(log_ctx, AV_LOG_ERROR, "sws_flags not terminated with ';'.\n");
        return AVERROR(EINVAL);
    }

    *buf += 4;  // keep the 'flags=' part

    av_freep(&graph->scale_sws_opts);
    if (!(graph->scale_sws_opts = av_mallocz(p - *buf + 1)))
        return AVERROR(ENOMEM);
    av_strlcpy(graph->scale_sws_opts, *buf, p - *buf + 1);

    *buf = p + 1;
    return 0;
}

int avfilter_graph_parse2(AVFilterGraph *graph, const char *filters,
                          AVFilterInOut **inputs,
                          AVFilterInOut **outputs)
>>>>>>> 7bf9e339
{
    int index = 0, ret = 0;
    char chr = 0;

<<<<<<< HEAD
    AVFilterInOut *curr_inputs = NULL;
    AVFilterInOut *open_inputs  = open_inputs_ptr  ? *open_inputs_ptr  : NULL;
    AVFilterInOut *open_outputs = open_outputs_ptr ? *open_outputs_ptr : NULL;
=======
    AVFilterInOut *curr_inputs = NULL, *open_inputs = NULL, *open_outputs = NULL;

    filters += strspn(filters, WHITESPACES);

    if ((ret = parse_sws_flags(&filters, graph)) < 0)
        goto fail;
>>>>>>> 7bf9e339

    do {
        AVFilterContext *filter;
        filters += strspn(filters, WHITESPACES);

        if ((ret = parse_inputs(&filters, &curr_inputs, &open_outputs, log_ctx)) < 0)
            goto end;

        if ((ret = parse_filter(&filter, &filters, graph, index, log_ctx)) < 0)
            goto end;

<<<<<<< HEAD
        if (filter->input_count == 1 && !curr_inputs && !index) {
            /* First input pad, assume it is "[in]" if not specified */
            const char *tmp = "[in]";
            if ((ret = parse_inputs(&tmp, &curr_inputs, &open_outputs, log_ctx)) < 0)
                goto end;
        }
=======
>>>>>>> 7bf9e339

        if ((ret = link_filter_inouts(filter, &curr_inputs, &open_inputs, log_ctx)) < 0)
            goto end;

        if ((ret = parse_outputs(&filters, &curr_inputs, &open_inputs, &open_outputs,
                                 log_ctx)) < 0)
            goto end;

        filters += strspn(filters, WHITESPACES);
        chr = *filters++;

<<<<<<< HEAD
        if (chr == ';' && curr_inputs) {
            av_log(log_ctx, AV_LOG_ERROR,
                   "Invalid filterchain containing an unlabelled output pad: \"%s\"\n",
                   filterchain);
            ret = AVERROR(EINVAL);
            goto end;
        }
=======
        if (chr == ';' && curr_inputs)
            append_inout(&open_outputs, &curr_inputs);
>>>>>>> 7bf9e339
        index++;
    } while (chr == ',' || chr == ';');

    if (chr) {
        av_log(log_ctx, AV_LOG_ERROR,
               "Unable to parse graph description substring: \"%s\"\n",
               filters - 1);
        ret = AVERROR(EINVAL);
        goto end;
    }

<<<<<<< HEAD
    if (curr_inputs) {
        /* Last output pad, assume it is "[out]" if not specified */
        const char *tmp = "[out]";
        if ((ret = parse_outputs(&tmp, &curr_inputs, &open_inputs, &open_outputs,
                                 log_ctx)) < 0)
            goto end;
    }

end:
    /* clear open_in/outputs only if not passed as parameters */
    if (open_inputs_ptr) *open_inputs_ptr = open_inputs;
    else avfilter_inout_free(&open_inputs);
    if (open_outputs_ptr) *open_outputs_ptr = open_outputs;
    else avfilter_inout_free(&open_outputs);
    avfilter_inout_free(&curr_inputs);

=======
    append_inout(&open_outputs, &curr_inputs);

    *inputs  = open_inputs;
    *outputs = open_outputs;
    return 0;

 fail:
    for (; graph->filter_count > 0; graph->filter_count--)
        avfilter_free(graph->filters[graph->filter_count - 1]);
    av_freep(&graph->filters);
    avfilter_inout_free(&open_inputs);
    avfilter_inout_free(&open_outputs);
    avfilter_inout_free(&curr_inputs);

    *inputs  = NULL;
    *outputs = NULL;

    return ret;
}
#undef log_ctx

int avfilter_graph_parse(AVFilterGraph *graph, const char *filters,
                         AVFilterInOut *open_inputs,
                         AVFilterInOut *open_outputs, void *log_ctx)
{
    int ret;
    AVFilterInOut *cur, *match, *inputs = NULL, *outputs = NULL;

    if ((ret = avfilter_graph_parse2(graph, filters, &inputs, &outputs)) < 0)
        goto fail;

    /* First input can be omitted if it is "[in]" */
    if (inputs && !inputs->name)
        inputs->name = av_strdup("in");
    for (cur = inputs; cur; cur = cur->next) {
        if (!cur->name) {
              av_log(log_ctx, AV_LOG_ERROR,
                     "Not enough inputs specified for the \"%s\" filter.\n",
                     cur->filter_ctx->filter->name);
              ret = AVERROR(EINVAL);
              goto fail;
        }
        if (!(match = extract_inout(cur->name, &open_outputs)))
            continue;
        ret = avfilter_link(match->filter_ctx, match->pad_idx,
                            cur->filter_ctx,   cur->pad_idx);
        avfilter_inout_free(&match);
        if (ret < 0)
            goto fail;
    }

    /* Last output can be omitted if it is "[out]" */
    if (outputs && !outputs->name)
        outputs->name = av_strdup("out");
    for (cur = outputs; cur; cur = cur->next) {
        if (!cur->name) {
            av_log(log_ctx, AV_LOG_ERROR,
                   "Invalid filterchain containing an unlabelled output pad: \"%s\"\n",
                   filters);
            ret = AVERROR(EINVAL);
            goto fail;
        }
        if (!(match = extract_inout(cur->name, &open_inputs)))
            continue;
        ret = avfilter_link(cur->filter_ctx,   cur->pad_idx,
                            match->filter_ctx, match->pad_idx);
        avfilter_inout_free(&match);
        if (ret < 0)
            goto fail;
    }

 fail:
>>>>>>> 7bf9e339
    if (ret < 0) {
        for (; graph->filter_count > 0; graph->filter_count--)
            avfilter_free(graph->filters[graph->filter_count - 1]);
        av_freep(&graph->filters);
    }
<<<<<<< HEAD
=======
    avfilter_inout_free(&inputs);
    avfilter_inout_free(&outputs);
    avfilter_inout_free(&open_inputs);
    avfilter_inout_free(&open_outputs);
>>>>>>> 7bf9e339
    return ret;
}<|MERGE_RESOLUTION|>--- conflicted
+++ resolved
@@ -349,11 +349,6 @@
     return pad;
 }
 
-<<<<<<< HEAD
-int avfilter_graph_parse(AVFilterGraph *graph, const char *filters,
-                         AVFilterInOut **open_inputs_ptr, AVFilterInOut **open_outputs_ptr,
-                         void *log_ctx)
-=======
 #if FF_API_GRAPH_AVCLASS
 #define log_ctx graph
 #else
@@ -386,23 +381,16 @@
 int avfilter_graph_parse2(AVFilterGraph *graph, const char *filters,
                           AVFilterInOut **inputs,
                           AVFilterInOut **outputs)
->>>>>>> 7bf9e339
 {
     int index = 0, ret = 0;
     char chr = 0;
 
-<<<<<<< HEAD
-    AVFilterInOut *curr_inputs = NULL;
-    AVFilterInOut *open_inputs  = open_inputs_ptr  ? *open_inputs_ptr  : NULL;
-    AVFilterInOut *open_outputs = open_outputs_ptr ? *open_outputs_ptr : NULL;
-=======
     AVFilterInOut *curr_inputs = NULL, *open_inputs = NULL, *open_outputs = NULL;
 
     filters += strspn(filters, WHITESPACES);
 
     if ((ret = parse_sws_flags(&filters, graph)) < 0)
         goto fail;
->>>>>>> 7bf9e339
 
     do {
         AVFilterContext *filter;
@@ -414,16 +402,6 @@
         if ((ret = parse_filter(&filter, &filters, graph, index, log_ctx)) < 0)
             goto end;
 
-<<<<<<< HEAD
-        if (filter->input_count == 1 && !curr_inputs && !index) {
-            /* First input pad, assume it is "[in]" if not specified */
-            const char *tmp = "[in]";
-            if ((ret = parse_inputs(&tmp, &curr_inputs, &open_outputs, log_ctx)) < 0)
-                goto end;
-        }
-=======
->>>>>>> 7bf9e339
-
         if ((ret = link_filter_inouts(filter, &curr_inputs, &open_inputs, log_ctx)) < 0)
             goto end;
 
@@ -434,18 +412,8 @@
         filters += strspn(filters, WHITESPACES);
         chr = *filters++;
 
-<<<<<<< HEAD
-        if (chr == ';' && curr_inputs) {
-            av_log(log_ctx, AV_LOG_ERROR,
-                   "Invalid filterchain containing an unlabelled output pad: \"%s\"\n",
-                   filterchain);
-            ret = AVERROR(EINVAL);
-            goto end;
-        }
-=======
         if (chr == ';' && curr_inputs)
             append_inout(&open_outputs, &curr_inputs);
->>>>>>> 7bf9e339
         index++;
     } while (chr == ',' || chr == ';');
 
@@ -457,31 +425,14 @@
         goto end;
     }
 
-<<<<<<< HEAD
-    if (curr_inputs) {
-        /* Last output pad, assume it is "[out]" if not specified */
-        const char *tmp = "[out]";
-        if ((ret = parse_outputs(&tmp, &curr_inputs, &open_inputs, &open_outputs,
-                                 log_ctx)) < 0)
-            goto end;
-    }
-
-end:
-    /* clear open_in/outputs only if not passed as parameters */
-    if (open_inputs_ptr) *open_inputs_ptr = open_inputs;
-    else avfilter_inout_free(&open_inputs);
-    if (open_outputs_ptr) *open_outputs_ptr = open_outputs;
-    else avfilter_inout_free(&open_outputs);
-    avfilter_inout_free(&curr_inputs);
-
-=======
     append_inout(&open_outputs, &curr_inputs);
+
 
     *inputs  = open_inputs;
     *outputs = open_outputs;
     return 0;
 
- fail:
+ fail:end:
     for (; graph->filter_count > 0; graph->filter_count--)
         avfilter_free(graph->filters[graph->filter_count - 1]);
     av_freep(&graph->filters);
@@ -497,10 +448,13 @@
 #undef log_ctx
 
 int avfilter_graph_parse(AVFilterGraph *graph, const char *filters,
-                         AVFilterInOut *open_inputs,
-                         AVFilterInOut *open_outputs, void *log_ctx)
-{
+                         AVFilterInOut **open_inputs_ptr, AVFilterInOut **open_outputs_ptr,
+                         void *log_ctx)
+{
+#if 0
     int ret;
+    AVFilterInOut *open_inputs  = open_inputs_ptr  ? *open_inputs_ptr  : NULL;
+    AVFilterInOut *open_outputs = open_outputs_ptr ? *open_outputs_ptr : NULL;
     AVFilterInOut *cur, *match, *inputs = NULL, *outputs = NULL;
 
     if ((ret = avfilter_graph_parse2(graph, filters, &inputs, &outputs)) < 0)
@@ -547,18 +501,96 @@
     }
 
  fail:
->>>>>>> 7bf9e339
     if (ret < 0) {
         for (; graph->filter_count > 0; graph->filter_count--)
             avfilter_free(graph->filters[graph->filter_count - 1]);
         av_freep(&graph->filters);
     }
-<<<<<<< HEAD
-=======
     avfilter_inout_free(&inputs);
     avfilter_inout_free(&outputs);
-    avfilter_inout_free(&open_inputs);
-    avfilter_inout_free(&open_outputs);
->>>>>>> 7bf9e339
+    /* clear open_in/outputs only if not passed as parameters */
+    if (open_inputs_ptr) *open_inputs_ptr = open_inputs;
+    else avfilter_inout_free(&open_inputs);
+    if (open_outputs_ptr) *open_outputs_ptr = open_outputs;
+    else avfilter_inout_free(&open_outputs);
     return ret;
-}+}
+#else
+    int index = 0, ret = 0;
+    char chr = 0;
+
+    AVFilterInOut *curr_inputs = NULL;
+    AVFilterInOut *open_inputs  = open_inputs_ptr  ? *open_inputs_ptr  : NULL;
+    AVFilterInOut *open_outputs = open_outputs_ptr ? *open_outputs_ptr : NULL;
+
+    do {
+        AVFilterContext *filter;
+        const char *filterchain = filters;
+        filters += strspn(filters, WHITESPACES);
+
+        if ((ret = parse_inputs(&filters, &curr_inputs, &open_outputs, log_ctx)) < 0)
+            goto end;
+
+        if ((ret = parse_filter(&filter, &filters, graph, index, log_ctx)) < 0)
+            goto end;
+
+        if (filter->input_count == 1 && !curr_inputs && !index) {
+            /* First input pad, assume it is "[in]" if not specified */
+            const char *tmp = "[in]";
+            if ((ret = parse_inputs(&tmp, &curr_inputs, &open_outputs, log_ctx)) < 0)
+                goto end;
+        }
+
+        if ((ret = link_filter_inouts(filter, &curr_inputs, &open_inputs, log_ctx)) < 0)
+            goto end;
+
+        if ((ret = parse_outputs(&filters, &curr_inputs, &open_inputs, &open_outputs,
+                                 log_ctx)) < 0)
+            goto end;
+
+        filters += strspn(filters, WHITESPACES);
+        chr = *filters++;
+
+        if (chr == ';' && curr_inputs) {
+            av_log(log_ctx, AV_LOG_ERROR,
+                   "Invalid filterchain containing an unlabelled output pad: \"%s\"\n",
+                   filterchain);
+            ret = AVERROR(EINVAL);
+            goto end;
+        }
+        index++;
+    } while (chr == ',' || chr == ';');
+
+    if (chr) {
+        av_log(log_ctx, AV_LOG_ERROR,
+               "Unable to parse graph description substring: \"%s\"\n",
+               filters - 1);
+        ret = AVERROR(EINVAL);
+        goto end;
+    }
+
+    if (curr_inputs) {
+        /* Last output pad, assume it is "[out]" if not specified */
+        const char *tmp = "[out]";
+        if ((ret = parse_outputs(&tmp, &curr_inputs, &open_inputs, &open_outputs,
+                                 log_ctx)) < 0)
+            goto end;
+    }
+
+end:
+    /* clear open_in/outputs only if not passed as parameters */
+    if (open_inputs_ptr) *open_inputs_ptr = open_inputs;
+    else avfilter_inout_free(&open_inputs);
+    if (open_outputs_ptr) *open_outputs_ptr = open_outputs;
+    else avfilter_inout_free(&open_outputs);
+    avfilter_inout_free(&curr_inputs);
+
+    if (ret < 0) {
+        for (; graph->filter_count > 0; graph->filter_count--)
+            avfilter_free(graph->filters[graph->filter_count - 1]);
+        av_freep(&graph->filters);
+    }
+    return ret;
+}
+
+#endif