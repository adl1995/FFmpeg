--- conflicted
+++ resolved
@@ -45,16 +45,7 @@
     wchar_t *filename_w;
 
     /* convert UTF-8 to wide chars */
-<<<<<<< HEAD
-    num_chars = MultiByteToWideChar(CP_UTF8, MB_ERR_INVALID_CHARS, filename_utf8, -1, NULL, 0);
-    if (num_chars <= 0)
-        goto fallback;
-    filename_w = av_mallocz_array(num_chars, sizeof(wchar_t));
-    if (!filename_w) {
-        errno = ENOMEM;
-=======
     if (utf8towchar(filename_utf8, &filename_w))
->>>>>>> 9326d64e
         return -1;
     if (!filename_w)
         goto fallback;
