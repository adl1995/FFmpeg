--- conflicted
+++ resolved
@@ -15,14 +15,12 @@
 
 API changes, most recent first:
 
-<<<<<<< HEAD
-2014-03-18 - 37c07d4 - lsws 2.5.102
-  Make gray16 full-scale.
-=======
 2014-02-xx - xxxxxxx - lavc 55.35.0 - avcodec.h
   Give the name AVPacketSideData to the previously anonymous struct used for
   AVPacket.side_data.
->>>>>>> 0e2c3ee9
+
+2014-03-18 - 37c07d4 - lsws 2.5.102
+  Make gray16 full-scale.
 
 2014-xx-xx - xxxxxxx - lavu 53.06.0 - pixfmt.h
   Add RGBA64_LIBAV pixel format and variants for compatibility
