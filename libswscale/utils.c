--- conflicted
+++ resolved
@@ -1051,14 +1051,9 @@
         FF_ALLOCZ_OR_GOTO(c, c->lumPixBuf[i+c->vLumBufSize], dst_stride+16, fail);
         c->lumPixBuf[i] = c->lumPixBuf[i+c->vLumBufSize];
     }
-<<<<<<< HEAD
-    c->uv_off = dst_stride>>1;
-    c->uv_offx2 = dst_stride;
-=======
     // 64 / c->scalingBpp is the same as 16 / sizeof(scaling_intermediate)
-    c->uv_off_px   = dst_stride_px + 64 / c->scalingBpp;
-    c->uv_off_byte = dst_stride + 16;
->>>>>>> e3bc07f4
+    c->uv_off   = (dst_stride>>1) + 64 / c->scalingBpp;
+    c->uv_offx2 = dst_stride + 16;
     for (i=0; i<c->vChrBufSize; i++) {
         FF_ALLOC_OR_GOTO(c, c->chrUPixBuf[i+c->vChrBufSize], dst_stride*2+32, fail);
         c->chrUPixBuf[i] = c->chrUPixBuf[i+c->vChrBufSize];
