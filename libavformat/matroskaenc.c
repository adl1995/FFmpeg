/*
 * Matroska muxer
 * Copyright (c) 2007 David Conrad
 *
 * This file is part of FFmpeg.
 *
 * FFmpeg is free software; you can redistribute it and/or
 * modify it under the terms of the GNU Lesser General Public
 * License as published by the Free Software Foundation; either
 * version 2.1 of the License, or (at your option) any later version.
 *
 * FFmpeg is distributed in the hope that it will be useful,
 * but WITHOUT ANY WARRANTY; without even the implied warranty of
 * MERCHANTABILITY or FITNESS FOR A PARTICULAR PURPOSE.  See the GNU
 * Lesser General Public License for more details.
 *
 * You should have received a copy of the GNU Lesser General Public
 * License along with FFmpeg; if not, write to the Free Software
 * Foundation, Inc., 51 Franklin Street, Fifth Floor, Boston, MA 02110-1301 USA
 */

#include "avc.h"
#include "avformat.h"
#include "avio_internal.h"
#include "avlanguage.h"
#include "flacenc.h"
#include "internal.h"
#include "isom.h"
#include "matroska.h"
#include "riff.h"
#include "wv.h"

#include "libavutil/avstring.h"
#include "libavutil/dict.h"
#include "libavutil/intfloat.h"
#include "libavutil/intreadwrite.h"
#include "libavutil/lfg.h"
#include "libavutil/mathematics.h"
#include "libavutil/opt.h"
#include "libavutil/random_seed.h"
#include "libavutil/samplefmt.h"
#include "libavutil/sha.h"

#include "libavcodec/xiph.h"
#include "libavcodec/mpeg4audio.h"

typedef struct ebml_master {
    int64_t         pos;                ///< absolute offset in the file where the master's elements start
    int             sizebytes;          ///< how many bytes were reserved for the size
} ebml_master;

typedef struct mkv_seekhead_entry {
    unsigned int    elementid;
    uint64_t        segmentpos;
} mkv_seekhead_entry;

typedef struct mkv_seekhead {
    int64_t                 filepos;
    int64_t                 segment_offset;     ///< the file offset to the beginning of the segment
    int                     reserved_size;      ///< -1 if appending to file
    int                     max_entries;
    mkv_seekhead_entry      *entries;
    int                     num_entries;
} mkv_seekhead;

typedef struct {
    uint64_t        pts;
    int             tracknum;
    int64_t         cluster_pos;        ///< file offset of the cluster containing the block
    int64_t         relative_pos;       ///< relative offset from the position of the cluster containing the block
} mkv_cuepoint;

typedef struct {
    int64_t         segment_offset;
    mkv_cuepoint    *entries;
    int             num_entries;
} mkv_cues;

typedef struct {
    int             write_dts;
    int             has_cue;
} mkv_track;

#define MODE_MATROSKAv2 0x01
#define MODE_WEBM       0x02

typedef struct MatroskaMuxContext {
    const AVClass  *class;
    int             mode;
    AVIOContext   *dyn_bc;
    ebml_master     segment;
    int64_t         segment_offset;
    ebml_master     cluster;
    int64_t         cluster_pos;        ///< file offset of the current cluster
    int64_t         cluster_pts;
    int64_t         duration_offset;
    int64_t         duration;
    mkv_seekhead    *main_seekhead;
    mkv_cues        *cues;
    mkv_track       *tracks;

    AVPacket        cur_audio_pkt;

    int have_attachments;

    int reserve_cues_space;
    int cluster_size_limit;
    int64_t cues_pos;
    int64_t cluster_time_limit;
<<<<<<< HEAD

    uint32_t chapter_id_offset;
=======
    int wrote_chapters;
>>>>>>> 26b241c0
} MatroskaMuxContext;


/** 2 bytes * 3 for EBML IDs, 3 1-byte EBML lengths, 8 bytes for 64 bit
 * offset, 4 bytes for target EBML ID */
#define MAX_SEEKENTRY_SIZE 21

/** per-cuepoint-track - 4 1-byte EBML IDs, 4 1-byte EBML sizes, 3
 * 8-byte uint max */
#define MAX_CUETRACKPOS_SIZE 32

/** per-cuepoint - 2 1-byte EBML IDs, 2 1-byte EBML sizes, 8-byte uint max */
#define MAX_CUEPOINT_SIZE(num_tracks) 12 + MAX_CUETRACKPOS_SIZE*num_tracks

/** Seek preroll value for opus */
#define OPUS_SEEK_PREROLL 80000000


static int ebml_id_size(unsigned int id)
{
    return (av_log2(id+1)-1)/7+1;
}

static void put_ebml_id(AVIOContext *pb, unsigned int id)
{
    int i = ebml_id_size(id);
    while (i--)
        avio_w8(pb, (uint8_t)(id >> (i*8)));
}

/**
 * Write an EBML size meaning "unknown size".
 *
 * @param bytes The number of bytes the size should occupy (maximum: 8).
 */
static void put_ebml_size_unknown(AVIOContext *pb, int bytes)
{
    av_assert0(bytes <= 8);
    avio_w8(pb, 0x1ff >> bytes);
    ffio_fill(pb, 0xff, bytes - 1);
}

/**
 * Calculate how many bytes are needed to represent a given number in EBML.
 */
static int ebml_num_size(uint64_t num)
{
    int bytes = 1;
    while ((num+1) >> bytes*7) bytes++;
    return bytes;
}

/**
 * Write a number in EBML variable length format.
 *
 * @param bytes The number of bytes that need to be used to write the number.
 *              If zero, any number of bytes can be used.
 */
static void put_ebml_num(AVIOContext *pb, uint64_t num, int bytes)
{
    int i, needed_bytes = ebml_num_size(num);

    // sizes larger than this are currently undefined in EBML
    av_assert0(num < (1ULL<<56)-1);

    if (bytes == 0)
        // don't care how many bytes are used, so use the min
        bytes = needed_bytes;
    // the bytes needed to write the given size would exceed the bytes
    // that we need to use, so write unknown size. This shouldn't happen.
    av_assert0(bytes >= needed_bytes);

    num |= 1ULL << bytes*7;
    for (i = bytes - 1; i >= 0; i--)
        avio_w8(pb, (uint8_t)(num >> i*8));
}

static void put_ebml_uint(AVIOContext *pb, unsigned int elementid, uint64_t val)
{
    int i, bytes = 1;
    uint64_t tmp = val;
    while (tmp>>=8) bytes++;

    put_ebml_id(pb, elementid);
    put_ebml_num(pb, bytes, 0);
    for (i = bytes - 1; i >= 0; i--)
        avio_w8(pb, (uint8_t)(val >> i*8));
}

static void put_ebml_float(AVIOContext *pb, unsigned int elementid, double val)
{
    put_ebml_id(pb, elementid);
    put_ebml_num(pb, 8, 0);
    avio_wb64(pb, av_double2int(val));
}

static void put_ebml_binary(AVIOContext *pb, unsigned int elementid,
                            const void *buf, int size)
{
    put_ebml_id(pb, elementid);
    put_ebml_num(pb, size, 0);
    avio_write(pb, buf, size);
}

static void put_ebml_string(AVIOContext *pb, unsigned int elementid, const char *str)
{
    put_ebml_binary(pb, elementid, str, strlen(str));
}

/**
 * Write a void element of a given size. Useful for reserving space in
 * the file to be written to later.
 *
 * @param size The number of bytes to reserve, which must be at least 2.
 */
static void put_ebml_void(AVIOContext *pb, uint64_t size)
{
    int64_t currentpos = avio_tell(pb);

    av_assert0(size >= 2);

    put_ebml_id(pb, EBML_ID_VOID);
    // we need to subtract the length needed to store the size from the
    // size we need to reserve so 2 cases, we use 8 bytes to store the
    // size if possible, 1 byte otherwise
    if (size < 10)
        put_ebml_num(pb, size-1, 0);
    else
        put_ebml_num(pb, size-9, 8);
    ffio_fill(pb, 0, currentpos + size - avio_tell(pb));
}

static ebml_master start_ebml_master(AVIOContext *pb, unsigned int elementid, uint64_t expectedsize)
{
    int bytes = expectedsize ? ebml_num_size(expectedsize) : 8;
    put_ebml_id(pb, elementid);
    put_ebml_size_unknown(pb, bytes);
    return (ebml_master){ avio_tell(pb), bytes };
}

static void end_ebml_master(AVIOContext *pb, ebml_master master)
{
    int64_t pos = avio_tell(pb);

    if (avio_seek(pb, master.pos - master.sizebytes, SEEK_SET) < 0)
        return;
    put_ebml_num(pb, pos - master.pos, master.sizebytes);
    avio_seek(pb, pos, SEEK_SET);
}

static void put_xiph_size(AVIOContext *pb, int size)
{
    ffio_fill(pb, 255, size / 255);
    avio_w8(pb, size % 255);
}

/**
 * Initialize a mkv_seekhead element to be ready to index level 1 Matroska
 * elements. If a maximum number of elements is specified, enough space
 * will be reserved at the current file location to write a seek head of
 * that size.
 *
 * @param segment_offset The absolute offset to the position in the file
 *                       where the segment begins.
 * @param numelements The maximum number of elements that will be indexed
 *                    by this seek head, 0 if unlimited.
 */
static mkv_seekhead * mkv_start_seekhead(AVIOContext *pb, int64_t segment_offset, int numelements)
{
    mkv_seekhead *new_seekhead = av_mallocz(sizeof(mkv_seekhead));
    if (new_seekhead == NULL)
        return NULL;

    new_seekhead->segment_offset = segment_offset;

    if (numelements > 0) {
        new_seekhead->filepos = avio_tell(pb);
        // 21 bytes max for a seek entry, 10 bytes max for the SeekHead ID
        // and size, and 3 bytes to guarantee that an EBML void element
        // will fit afterwards
        new_seekhead->reserved_size = numelements * MAX_SEEKENTRY_SIZE + 13;
        new_seekhead->max_entries = numelements;
        put_ebml_void(pb, new_seekhead->reserved_size);
    }
    return new_seekhead;
}

static int mkv_add_seekhead_entry(mkv_seekhead *seekhead, unsigned int elementid, uint64_t filepos)
{
    mkv_seekhead_entry *entries = seekhead->entries;

    // don't store more elements than we reserved space for
    if (seekhead->max_entries > 0 && seekhead->max_entries <= seekhead->num_entries)
        return -1;

    entries = av_realloc(entries, (seekhead->num_entries + 1) * sizeof(mkv_seekhead_entry));
    if (entries == NULL)
        return AVERROR(ENOMEM);

    entries[seekhead->num_entries  ].elementid = elementid;
    entries[seekhead->num_entries++].segmentpos = filepos - seekhead->segment_offset;

    seekhead->entries = entries;
    return 0;
}

/**
 * Write the seek head to the file and free it. If a maximum number of
 * elements was specified to mkv_start_seekhead(), the seek head will
 * be written at the location reserved for it. Otherwise, it is written
 * at the current location in the file.
 *
 * @return The file offset where the seekhead was written,
 * -1 if an error occurred.
 */
static int64_t mkv_write_seekhead(AVIOContext *pb, mkv_seekhead *seekhead)
{
    ebml_master metaseek, seekentry;
    int64_t currentpos;
    int i;

    currentpos = avio_tell(pb);

    if (seekhead->reserved_size > 0) {
        if (avio_seek(pb, seekhead->filepos, SEEK_SET) < 0) {
            currentpos = -1;
            goto fail;
        }
    }

    metaseek = start_ebml_master(pb, MATROSKA_ID_SEEKHEAD, seekhead->reserved_size);
    for (i = 0; i < seekhead->num_entries; i++) {
        mkv_seekhead_entry *entry = &seekhead->entries[i];

        seekentry = start_ebml_master(pb, MATROSKA_ID_SEEKENTRY, MAX_SEEKENTRY_SIZE);

        put_ebml_id(pb, MATROSKA_ID_SEEKID);
        put_ebml_num(pb, ebml_id_size(entry->elementid), 0);
        put_ebml_id(pb, entry->elementid);

        put_ebml_uint(pb, MATROSKA_ID_SEEKPOSITION, entry->segmentpos);
        end_ebml_master(pb, seekentry);
    }
    end_ebml_master(pb, metaseek);

    if (seekhead->reserved_size > 0) {
        uint64_t remaining = seekhead->filepos + seekhead->reserved_size - avio_tell(pb);
        put_ebml_void(pb, remaining);
        avio_seek(pb, currentpos, SEEK_SET);

        currentpos = seekhead->filepos;
    }
fail:
    av_free(seekhead->entries);
    av_free(seekhead);

    return currentpos;
}

static mkv_cues * mkv_start_cues(int64_t segment_offset)
{
    mkv_cues *cues = av_mallocz(sizeof(mkv_cues));
    if (cues == NULL)
        return NULL;

    cues->segment_offset = segment_offset;
    return cues;
}

static int mkv_add_cuepoint(mkv_cues *cues, int stream, int64_t ts, int64_t cluster_pos, int64_t relative_pos)
{
    mkv_cuepoint *entries = cues->entries;

    if (ts < 0)
        return 0;

    entries = av_realloc(entries, (cues->num_entries + 1) * sizeof(mkv_cuepoint));
    if (entries == NULL)
        return AVERROR(ENOMEM);

    entries[cues->num_entries  ].pts = ts;
    entries[cues->num_entries  ].tracknum = stream + 1;
    entries[cues->num_entries  ].cluster_pos = cluster_pos - cues->segment_offset;
    entries[cues->num_entries++].relative_pos = relative_pos;

    cues->entries = entries;
    return 0;
}

static int64_t mkv_write_cues(AVIOContext *pb, mkv_cues *cues, mkv_track *tracks, int num_tracks)
{
    ebml_master cues_element;
    int64_t currentpos;
    int i, j;

    currentpos = avio_tell(pb);
    cues_element = start_ebml_master(pb, MATROSKA_ID_CUES, 0);

    for (i = 0; i < cues->num_entries; i++) {
        ebml_master cuepoint, track_positions;
        mkv_cuepoint *entry = &cues->entries[i];
        uint64_t pts = entry->pts;

        cuepoint = start_ebml_master(pb, MATROSKA_ID_POINTENTRY, MAX_CUEPOINT_SIZE(num_tracks));
        put_ebml_uint(pb, MATROSKA_ID_CUETIME, pts);

        // put all the entries from different tracks that have the exact same
        // timestamp into the same CuePoint
        for (j = 0; j < num_tracks; j++)
            tracks[j].has_cue = 0;
        for (j = 0; j < cues->num_entries - i && entry[j].pts == pts; j++) {
            int tracknum = entry[j].tracknum - 1;
            av_assert0(tracknum>=0 && tracknum<num_tracks);
            if (tracks[tracknum].has_cue)
                continue;
            tracks[tracknum].has_cue = 1;
            track_positions = start_ebml_master(pb, MATROSKA_ID_CUETRACKPOSITION, MAX_CUETRACKPOS_SIZE);
            put_ebml_uint(pb, MATROSKA_ID_CUETRACK           , entry[j].tracknum   );
            put_ebml_uint(pb, MATROSKA_ID_CUECLUSTERPOSITION , entry[j].cluster_pos);
            put_ebml_uint(pb, MATROSKA_ID_CUERELATIVEPOSITION, entry[j].relative_pos);
            end_ebml_master(pb, track_positions);
        }
        i += j - 1;
        end_ebml_master(pb, cuepoint);
    }
    end_ebml_master(pb, cues_element);

    return currentpos;
}

static int put_xiph_codecpriv(AVFormatContext *s, AVIOContext *pb, AVCodecContext *codec)
{
    uint8_t *header_start[3];
    int header_len[3];
    int first_header_size;
    int j;

    if (codec->codec_id == AV_CODEC_ID_VORBIS)
        first_header_size = 30;
    else
        first_header_size = 42;

    if (avpriv_split_xiph_headers(codec->extradata, codec->extradata_size,
                              first_header_size, header_start, header_len) < 0) {
        av_log(s, AV_LOG_ERROR, "Extradata corrupt.\n");
        return -1;
    }

    avio_w8(pb, 2);                    // number packets - 1
    for (j = 0; j < 2; j++) {
        put_xiph_size(pb, header_len[j]);
    }
    for (j = 0; j < 3; j++)
        avio_write(pb, header_start[j], header_len[j]);

    return 0;
}

static int put_wv_codecpriv(AVIOContext *pb, AVCodecContext *codec)
{
    if (codec->extradata && codec->extradata_size == 2)
        avio_write(pb, codec->extradata, 2);
    else
        avio_wl16(pb, 0x403); // fallback to the version mentioned in matroska specs
    return 0;
}

static void get_aac_sample_rates(AVFormatContext *s, AVCodecContext *codec, int *sample_rate, int *output_sample_rate)
{
    MPEG4AudioConfig mp4ac;

    if (avpriv_mpeg4audio_get_config(&mp4ac, codec->extradata,
                                     codec->extradata_size * 8, 1) < 0) {
        av_log(s, AV_LOG_WARNING, "Error parsing AAC extradata, unable to determine samplerate.\n");
        return;
    }

    *sample_rate        = mp4ac.sample_rate;
    *output_sample_rate = mp4ac.ext_sample_rate;
}

static int mkv_write_codecprivate(AVFormatContext *s, AVIOContext *pb, AVCodecContext *codec, int native_id, int qt_id)
{
    AVIOContext *dyn_cp;
    uint8_t *codecpriv;
    int ret, codecpriv_size;

    ret = avio_open_dyn_buf(&dyn_cp);
    if(ret < 0)
        return ret;

    if (native_id) {
        if (codec->codec_id == AV_CODEC_ID_VORBIS || codec->codec_id == AV_CODEC_ID_THEORA)
            ret = put_xiph_codecpriv(s, dyn_cp, codec);
        else if (codec->codec_id == AV_CODEC_ID_FLAC)
            ret = ff_flac_write_header(dyn_cp, codec, 1);
        else if (codec->codec_id == AV_CODEC_ID_WAVPACK)
            ret = put_wv_codecpriv(dyn_cp, codec);
        else if (codec->codec_id == AV_CODEC_ID_H264)
            ret = ff_isom_write_avcc(dyn_cp, codec->extradata, codec->extradata_size);
        else if (codec->codec_id == AV_CODEC_ID_ALAC) {
            if (codec->extradata_size < 36) {
                av_log(s, AV_LOG_ERROR,
                       "Invalid extradata found, ALAC expects a 36-byte "
                       "QuickTime atom.");
                ret = AVERROR_INVALIDDATA;
            } else
                avio_write(dyn_cp, codec->extradata + 12,
                                   codec->extradata_size - 12);
        }
        else if (codec->extradata_size && codec->codec_id != AV_CODEC_ID_TTA)
            avio_write(dyn_cp, codec->extradata, codec->extradata_size);
    } else if (codec->codec_type == AVMEDIA_TYPE_VIDEO) {
        if (qt_id) {
            if (!codec->codec_tag)
                codec->codec_tag = ff_codec_get_tag(ff_codec_movvideo_tags, codec->codec_id);
            if (codec->extradata_size)
                avio_write(dyn_cp, codec->extradata, codec->extradata_size);
        } else {
            if (!codec->codec_tag)
                codec->codec_tag = ff_codec_get_tag(ff_codec_bmp_tags, codec->codec_id);
            if (!codec->codec_tag) {
                av_log(s, AV_LOG_ERROR, "No bmp codec tag found for codec %s\n",
                       avcodec_get_name(codec->codec_id));
                ret = AVERROR(EINVAL);
            }

            ff_put_bmp_header(dyn_cp, codec, ff_codec_bmp_tags, 0);
        }

    } else if (codec->codec_type == AVMEDIA_TYPE_AUDIO) {
        unsigned int tag;
        tag = ff_codec_get_tag(ff_codec_wav_tags, codec->codec_id);
        if (!tag) {
            av_log(s, AV_LOG_ERROR, "No wav codec tag found for codec %s\n",
                   avcodec_get_name(codec->codec_id));
            ret = AVERROR(EINVAL);
        }
        if (!codec->codec_tag)
            codec->codec_tag = tag;

        ff_put_wav_header(dyn_cp, codec);
    }

    codecpriv_size = avio_close_dyn_buf(dyn_cp, &codecpriv);
    if (codecpriv_size)
        put_ebml_binary(pb, MATROSKA_ID_CODECPRIVATE, codecpriv, codecpriv_size);
    av_free(codecpriv);
    return ret;
}

static int mkv_write_tracks(AVFormatContext *s)
{
    MatroskaMuxContext *mkv = s->priv_data;
    AVIOContext *pb = s->pb;
    ebml_master tracks;
    int i, j, ret, default_stream_exists = 0;

    ret = mkv_add_seekhead_entry(mkv->main_seekhead, MATROSKA_ID_TRACKS, avio_tell(pb));
    if (ret < 0) return ret;

    tracks = start_ebml_master(pb, MATROSKA_ID_TRACKS, 0);
    for (i = 0; i < s->nb_streams; i++) {
        AVStream *st = s->streams[i];
        default_stream_exists |= st->disposition & AV_DISPOSITION_DEFAULT;
    }
    for (i = 0; i < s->nb_streams; i++) {
        AVStream *st = s->streams[i];
        AVCodecContext *codec = st->codec;
        ebml_master subinfo, track;
        int native_id = 0;
        int qt_id = 0;
        int bit_depth = av_get_bits_per_sample(codec->codec_id);
        int sample_rate = codec->sample_rate;
        int output_sample_rate = 0;
        AVDictionaryEntry *tag;

        if (codec->codec_type == AVMEDIA_TYPE_ATTACHMENT) {
            mkv->have_attachments = 1;
            continue;
        }

        if (!bit_depth)
            bit_depth = av_get_bytes_per_sample(codec->sample_fmt) << 3;
        if (!bit_depth)
            bit_depth = codec->bits_per_coded_sample;

        if (codec->codec_id == AV_CODEC_ID_AAC)
            get_aac_sample_rates(s, codec, &sample_rate, &output_sample_rate);

        track = start_ebml_master(pb, MATROSKA_ID_TRACKENTRY, 0);
        put_ebml_uint (pb, MATROSKA_ID_TRACKNUMBER     , i + 1);
        put_ebml_uint (pb, MATROSKA_ID_TRACKUID        , i + 1);
        put_ebml_uint (pb, MATROSKA_ID_TRACKFLAGLACING , 0);    // no lacing (yet)

        if ((tag = av_dict_get(st->metadata, "title", NULL, 0)))
            put_ebml_string(pb, MATROSKA_ID_TRACKNAME, tag->value);
        tag = av_dict_get(st->metadata, "language", NULL, 0);
        if (mkv->mode != MODE_WEBM || codec->codec_id != AV_CODEC_ID_WEBVTT) {
            put_ebml_string(pb, MATROSKA_ID_TRACKLANGUAGE, tag ? tag->value:"und");
        } else if (tag && tag->value) {
            put_ebml_string(pb, MATROSKA_ID_TRACKLANGUAGE, tag->value);
        }

        // The default value for TRACKFLAGDEFAULT is 1, so add element
        // if we need to clear it.
        if (default_stream_exists && !(st->disposition & AV_DISPOSITION_DEFAULT))
            put_ebml_uint(pb, MATROSKA_ID_TRACKFLAGDEFAULT, !!(st->disposition & AV_DISPOSITION_DEFAULT));

        if (st->disposition & AV_DISPOSITION_FORCED)
            put_ebml_uint(pb, MATROSKA_ID_TRACKFLAGFORCED, 1);

        if (mkv->mode == MODE_WEBM && codec->codec_id == AV_CODEC_ID_WEBVTT) {
            const char *codec_id;
            if (st->disposition & AV_DISPOSITION_CAPTIONS) {
                codec_id = "D_WEBVTT/CAPTIONS";
                native_id = MATROSKA_TRACK_TYPE_SUBTITLE;
            } else if (st->disposition & AV_DISPOSITION_DESCRIPTIONS) {
                codec_id = "D_WEBVTT/DESCRIPTIONS";
                native_id = MATROSKA_TRACK_TYPE_METADATA;
            } else if (st->disposition & AV_DISPOSITION_METADATA) {
                codec_id = "D_WEBVTT/METADATA";
                native_id = MATROSKA_TRACK_TYPE_METADATA;
            } else {
                codec_id = "D_WEBVTT/SUBTITLES";
                native_id = MATROSKA_TRACK_TYPE_SUBTITLE;
            }
            put_ebml_string(pb, MATROSKA_ID_CODECID, codec_id);
        } else {
            // look for a codec ID string specific to mkv to use,
            // if none are found, use AVI codes
            for (j = 0; ff_mkv_codec_tags[j].id != AV_CODEC_ID_NONE; j++) {
                if (ff_mkv_codec_tags[j].id == codec->codec_id) {
                    put_ebml_string(pb, MATROSKA_ID_CODECID, ff_mkv_codec_tags[j].str);
                    native_id = 1;
                    break;
                }
            }
        }

        if (codec->codec_id == AV_CODEC_ID_OPUS) {
            put_ebml_uint(pb, MATROSKA_ID_SEEKPREROLL, OPUS_SEEK_PREROLL);
        }

        if (mkv->mode == MODE_WEBM && !(codec->codec_id == AV_CODEC_ID_VP8 ||
                                        codec->codec_id == AV_CODEC_ID_VP9 ||
                                      ((codec->codec_id == AV_CODEC_ID_OPUS)&&(codec->strict_std_compliance <= FF_COMPLIANCE_EXPERIMENTAL)) ||
                                        codec->codec_id == AV_CODEC_ID_VORBIS ||
                                        codec->codec_id == AV_CODEC_ID_WEBVTT)) {
            av_log(s, AV_LOG_ERROR,
                   "Only VP8,VP9 video and Vorbis,Opus(experimental, use -strict -2) audio and WebVTT subtitles are supported for WebM.\n");
            return AVERROR(EINVAL);
        }

        switch (codec->codec_type) {
            case AVMEDIA_TYPE_VIDEO:
                put_ebml_uint(pb, MATROSKA_ID_TRACKTYPE, MATROSKA_TRACK_TYPE_VIDEO);
                if(st->avg_frame_rate.num && st->avg_frame_rate.den && 1.0/av_q2d(st->avg_frame_rate) > av_q2d(codec->time_base))
                    put_ebml_uint(pb, MATROSKA_ID_TRACKDEFAULTDURATION, 1E9/av_q2d(st->avg_frame_rate));
                else
                    put_ebml_uint(pb, MATROSKA_ID_TRACKDEFAULTDURATION, av_q2d(codec->time_base)*1E9);

                if (!native_id &&
                      ff_codec_get_tag(ff_codec_movvideo_tags, codec->codec_id) &&
                    (!ff_codec_get_tag(ff_codec_bmp_tags,   codec->codec_id)
                     || codec->codec_id == AV_CODEC_ID_SVQ1
                     || codec->codec_id == AV_CODEC_ID_SVQ3
                     || codec->codec_id == AV_CODEC_ID_CINEPAK))
                    qt_id = 1;

                if (qt_id)
                    put_ebml_string(pb, MATROSKA_ID_CODECID, "V_QUICKTIME");
                else if (!native_id) {
                    // if there is no mkv-specific codec ID, use VFW mode
                    put_ebml_string(pb, MATROSKA_ID_CODECID, "V_MS/VFW/FOURCC");
                    mkv->tracks[i].write_dts = 1;
                }

                subinfo = start_ebml_master(pb, MATROSKA_ID_TRACKVIDEO, 0);
                // XXX: interlace flag?
                put_ebml_uint (pb, MATROSKA_ID_VIDEOPIXELWIDTH , codec->width);
                put_ebml_uint (pb, MATROSKA_ID_VIDEOPIXELHEIGHT, codec->height);

                if ((tag = av_dict_get(st->metadata, "stereo_mode", NULL, 0)) ||
                    (tag = av_dict_get( s->metadata, "stereo_mode", NULL, 0))) {
                    // save stereo mode flag
                    uint64_t st_mode = MATROSKA_VIDEO_STEREO_MODE_COUNT;

                    for (j=0; j<MATROSKA_VIDEO_STEREO_MODE_COUNT; j++)
                        if (!strcmp(tag->value, ff_matroska_video_stereo_mode[j])){
                            st_mode = j;
                            break;
                        }

                    if ((mkv->mode == MODE_WEBM && st_mode > 3 && st_mode != 11)
                        || st_mode >= MATROSKA_VIDEO_STEREO_MODE_COUNT) {
                        av_log(s, AV_LOG_ERROR,
                               "The specified stereo mode is not valid.\n");
                        return AVERROR(EINVAL);
                    } else
                        put_ebml_uint(pb, MATROSKA_ID_VIDEOSTEREOMODE, st_mode);
                }

                if ((tag = av_dict_get(st->metadata, "alpha_mode", NULL, 0)) ||
                    (tag = av_dict_get( s->metadata, "alpha_mode", NULL, 0)) ||
                    (codec->pix_fmt == AV_PIX_FMT_YUVA420P)) {
                    put_ebml_uint(pb, MATROSKA_ID_VIDEOALPHAMODE, 1);
                }

                if (st->sample_aspect_ratio.num) {
                    int64_t d_width = av_rescale(codec->width, st->sample_aspect_ratio.num, st->sample_aspect_ratio.den);
                    if (d_width > INT_MAX) {
                        av_log(s, AV_LOG_ERROR, "Overflow in display width\n");
                        return AVERROR(EINVAL);
                    }
                    put_ebml_uint(pb, MATROSKA_ID_VIDEODISPLAYWIDTH , d_width);
                    put_ebml_uint(pb, MATROSKA_ID_VIDEODISPLAYHEIGHT, codec->height);
                }

                if (codec->codec_id == AV_CODEC_ID_RAWVIDEO) {
                    uint32_t color_space = av_le2ne32(codec->codec_tag);
                    put_ebml_binary(pb, MATROSKA_ID_VIDEOCOLORSPACE, &color_space, sizeof(color_space));
                }
                end_ebml_master(pb, subinfo);
                break;

            case AVMEDIA_TYPE_AUDIO:
                put_ebml_uint(pb, MATROSKA_ID_TRACKTYPE, MATROSKA_TRACK_TYPE_AUDIO);

                if (!native_id)
                    // no mkv-specific ID, use ACM mode
                    put_ebml_string(pb, MATROSKA_ID_CODECID, "A_MS/ACM");

                subinfo = start_ebml_master(pb, MATROSKA_ID_TRACKAUDIO, 0);
                put_ebml_uint  (pb, MATROSKA_ID_AUDIOCHANNELS    , codec->channels);
                put_ebml_float (pb, MATROSKA_ID_AUDIOSAMPLINGFREQ, sample_rate);
                if (output_sample_rate)
                    put_ebml_float(pb, MATROSKA_ID_AUDIOOUTSAMPLINGFREQ, output_sample_rate);
                if (bit_depth)
                    put_ebml_uint(pb, MATROSKA_ID_AUDIOBITDEPTH, bit_depth);
                end_ebml_master(pb, subinfo);
                break;

            case AVMEDIA_TYPE_SUBTITLE:
                if (!native_id) {
                    av_log(s, AV_LOG_ERROR, "Subtitle codec %d is not supported.\n", codec->codec_id);
                    return AVERROR(ENOSYS);
                }

                if (mkv->mode != MODE_WEBM || codec->codec_id != AV_CODEC_ID_WEBVTT)
                    native_id = MATROSKA_TRACK_TYPE_SUBTITLE;

                put_ebml_uint(pb, MATROSKA_ID_TRACKTYPE, native_id);
                break;
            default:
                av_log(s, AV_LOG_ERROR, "Only audio, video, and subtitles are supported for Matroska.\n");
                return AVERROR(EINVAL);
        }

        if (mkv->mode != MODE_WEBM || codec->codec_id != AV_CODEC_ID_WEBVTT) {
            ret = mkv_write_codecprivate(s, pb, codec, native_id, qt_id);
            if (ret < 0) return ret;
        }

        end_ebml_master(pb, track);

        // ms precision is the de-facto standard timescale for mkv files
        avpriv_set_pts_info(st, 64, 1, 1000);
    }
    end_ebml_master(pb, tracks);
    return 0;
}

static int mkv_write_chapters(AVFormatContext *s)
{
    MatroskaMuxContext *mkv = s->priv_data;
    AVIOContext *pb = s->pb;
    ebml_master chapters, editionentry;
    AVRational scale = {1, 1E9};
    int i, ret;

    if (!s->nb_chapters || mkv->wrote_chapters)
        return 0;

    ret = mkv_add_seekhead_entry(mkv->main_seekhead, MATROSKA_ID_CHAPTERS, avio_tell(pb));
    if (ret < 0) return ret;

    chapters     = start_ebml_master(pb, MATROSKA_ID_CHAPTERS    , 0);
    editionentry = start_ebml_master(pb, MATROSKA_ID_EDITIONENTRY, 0);
    put_ebml_uint(pb, MATROSKA_ID_EDITIONFLAGDEFAULT, 1);
    put_ebml_uint(pb, MATROSKA_ID_EDITIONFLAGHIDDEN , 0);
    for (i = 0; i < s->nb_chapters; i++) {
        ebml_master chapteratom, chapterdisplay;
        AVChapter *c     = s->chapters[i];
        AVDictionaryEntry *t = NULL;

        chapteratom = start_ebml_master(pb, MATROSKA_ID_CHAPTERATOM, 0);
        put_ebml_uint(pb, MATROSKA_ID_CHAPTERUID, c->id + mkv->chapter_id_offset);
        put_ebml_uint(pb, MATROSKA_ID_CHAPTERTIMESTART,
                      av_rescale_q(c->start, c->time_base, scale));
        put_ebml_uint(pb, MATROSKA_ID_CHAPTERTIMEEND,
                      av_rescale_q(c->end,   c->time_base, scale));
        put_ebml_uint(pb, MATROSKA_ID_CHAPTERFLAGHIDDEN , 0);
        put_ebml_uint(pb, MATROSKA_ID_CHAPTERFLAGENABLED, 1);
        if ((t = av_dict_get(c->metadata, "title", NULL, 0))) {
            chapterdisplay = start_ebml_master(pb, MATROSKA_ID_CHAPTERDISPLAY, 0);
            put_ebml_string(pb, MATROSKA_ID_CHAPSTRING, t->value);
            put_ebml_string(pb, MATROSKA_ID_CHAPLANG  , "und");
            end_ebml_master(pb, chapterdisplay);
        }
        end_ebml_master(pb, chapteratom);
    }
    end_ebml_master(pb, editionentry);
    end_ebml_master(pb, chapters);

    mkv->wrote_chapters = 1;
    return 0;
}

static void mkv_write_simpletag(AVIOContext *pb, AVDictionaryEntry *t)
{
    uint8_t *key = av_strdup(t->key);
    uint8_t *p   = key;
    const uint8_t *lang = NULL;
    ebml_master tag;

    if ((p = strrchr(p, '-')) &&
        (lang = av_convert_lang_to(p + 1, AV_LANG_ISO639_2_BIBL)))
        *p = 0;

    p = key;
    while (*p) {
        if (*p == ' ')
            *p = '_';
        else if (*p >= 'a' && *p <= 'z')
            *p -= 'a' - 'A';
        p++;
    }

    tag = start_ebml_master(pb, MATROSKA_ID_SIMPLETAG, 0);
    put_ebml_string(pb, MATROSKA_ID_TAGNAME, key);
    if (lang)
        put_ebml_string(pb, MATROSKA_ID_TAGLANG, lang);
    put_ebml_string(pb, MATROSKA_ID_TAGSTRING, t->value);
    end_ebml_master(pb, tag);

    av_freep(&key);
}

static int mkv_write_tag(AVFormatContext *s, AVDictionary *m, unsigned int elementid,
                         unsigned int uid, ebml_master *tags)
{
    MatroskaMuxContext *mkv = s->priv_data;
    ebml_master tag, targets;
    AVDictionaryEntry *t = NULL;
    int ret;

    if (!tags->pos) {
        ret = mkv_add_seekhead_entry(mkv->main_seekhead, MATROSKA_ID_TAGS, avio_tell(s->pb));
        if (ret < 0) return ret;

        *tags = start_ebml_master(s->pb, MATROSKA_ID_TAGS, 0);
    }

    tag     = start_ebml_master(s->pb, MATROSKA_ID_TAG,        0);
    targets = start_ebml_master(s->pb, MATROSKA_ID_TAGTARGETS, 0);
    if (elementid)
        put_ebml_uint(s->pb, elementid, uid);
    end_ebml_master(s->pb, targets);

    while ((t = av_dict_get(m, "", t, AV_DICT_IGNORE_SUFFIX)))
        if (av_strcasecmp(t->key, "title") && av_strcasecmp(t->key, "stereo_mode"))
            mkv_write_simpletag(s->pb, t);

    end_ebml_master(s->pb, tag);
    return 0;
}

static int mkv_check_tag(AVDictionary *m)
{
    AVDictionaryEntry *t = NULL;

    while ((t = av_dict_get(m, "", t, AV_DICT_IGNORE_SUFFIX)))
        if (av_strcasecmp(t->key, "title") && av_strcasecmp(t->key, "stereo_mode"))
            return 1;

    return 0;
}

static int mkv_write_tags(AVFormatContext *s)
{
    MatroskaMuxContext *mkv = s->priv_data;
    ebml_master tags = {0};
    int i, ret;

    ff_metadata_conv_ctx(s, ff_mkv_metadata_conv, NULL);

    if (mkv_check_tag(s->metadata)) {
        ret = mkv_write_tag(s, s->metadata, 0, 0, &tags);
        if (ret < 0) return ret;
    }

    for (i = 0; i < s->nb_streams; i++) {
        AVStream *st = s->streams[i];

        if (!mkv_check_tag(st->metadata))
            continue;

        ret = mkv_write_tag(s, st->metadata, MATROSKA_ID_TAGTARGETS_TRACKUID, i + 1, &tags);
        if (ret < 0) return ret;
    }

    for (i = 0; i < s->nb_chapters; i++) {
        AVChapter *ch = s->chapters[i];

        if (!mkv_check_tag(ch->metadata))
            continue;

        ret = mkv_write_tag(s, ch->metadata, MATROSKA_ID_TAGTARGETS_CHAPTERUID, ch->id + mkv->chapter_id_offset, &tags);
        if (ret < 0) return ret;
    }

    if (tags.pos)
        end_ebml_master(s->pb, tags);
    return 0;
}

static int mkv_write_attachments(AVFormatContext *s)
{
    MatroskaMuxContext *mkv = s->priv_data;
    AVIOContext *pb = s->pb;
    ebml_master attachments;
    AVLFG c;
    int i, ret;

    if (!mkv->have_attachments)
        return 0;

    av_lfg_init(&c, av_get_random_seed());

    ret = mkv_add_seekhead_entry(mkv->main_seekhead, MATROSKA_ID_ATTACHMENTS, avio_tell(pb));
    if (ret < 0) return ret;

    attachments = start_ebml_master(pb, MATROSKA_ID_ATTACHMENTS, 0);

    for (i = 0; i < s->nb_streams; i++) {
        AVStream *st = s->streams[i];
        ebml_master attached_file;
        AVDictionaryEntry *t;
        const char *mimetype = NULL;
        uint64_t fileuid;

        if (st->codec->codec_type != AVMEDIA_TYPE_ATTACHMENT)
            continue;

        attached_file = start_ebml_master(pb, MATROSKA_ID_ATTACHEDFILE, 0);

        if (t = av_dict_get(st->metadata, "title", NULL, 0))
            put_ebml_string(pb, MATROSKA_ID_FILEDESC, t->value);
        if (!(t = av_dict_get(st->metadata, "filename", NULL, 0))) {
            av_log(s, AV_LOG_ERROR, "Attachment stream %d has no filename tag.\n", i);
            return AVERROR(EINVAL);
        }
        put_ebml_string(pb, MATROSKA_ID_FILENAME, t->value);
        if (t = av_dict_get(st->metadata, "mimetype", NULL, 0))
            mimetype = t->value;
        else if (st->codec->codec_id != AV_CODEC_ID_NONE ) {
            int i;
            for (i = 0; ff_mkv_mime_tags[i].id != AV_CODEC_ID_NONE; i++)
                if (ff_mkv_mime_tags[i].id == st->codec->codec_id) {
                    mimetype = ff_mkv_mime_tags[i].str;
                    break;
                }
        }
        if (!mimetype) {
            av_log(s, AV_LOG_ERROR, "Attachment stream %d has no mimetype tag and "
                                    "it cannot be deduced from the codec id.\n", i);
            return AVERROR(EINVAL);
        }

        if (st->codec->flags & CODEC_FLAG_BITEXACT) {
            struct AVSHA *sha = av_sha_alloc();
            uint8_t digest[20];
            if (!sha)
                return AVERROR(ENOMEM);
            av_sha_init(sha, 160);
            av_sha_update(sha, st->codec->extradata, st->codec->extradata_size);
            av_sha_final(sha, digest);
            av_free(sha);
            fileuid = AV_RL64(digest);
        } else {
            fileuid = av_lfg_get(&c);
        }
        av_log(s, AV_LOG_VERBOSE, "Using %.16"PRIx64" for attachment %d\n",
               fileuid, i);

        put_ebml_string(pb, MATROSKA_ID_FILEMIMETYPE, mimetype);
        put_ebml_binary(pb, MATROSKA_ID_FILEDATA, st->codec->extradata, st->codec->extradata_size);
        put_ebml_uint(pb, MATROSKA_ID_FILEUID, fileuid);
        end_ebml_master(pb, attached_file);
    }
    end_ebml_master(pb, attachments);

    return 0;
}

static int mkv_write_header(AVFormatContext *s)
{
    MatroskaMuxContext *mkv = s->priv_data;
    AVIOContext *pb = s->pb;
    ebml_master ebml_header, segment_info;
    AVDictionaryEntry *tag;
    int ret, i;

    if (!strcmp(s->oformat->name, "webm")) mkv->mode = MODE_WEBM;
    else                                   mkv->mode = MODE_MATROSKAv2;

    if (s->avoid_negative_ts < 0)
        s->avoid_negative_ts = 1;

    for (i = 0; i < s->nb_streams; i++)
        if (s->streams[i]->codec->codec_id == AV_CODEC_ID_ATRAC3 ||
            s->streams[i]->codec->codec_id == AV_CODEC_ID_COOK ||
            s->streams[i]->codec->codec_id == AV_CODEC_ID_RA_288 ||
            s->streams[i]->codec->codec_id == AV_CODEC_ID_SIPR ||
            s->streams[i]->codec->codec_id == AV_CODEC_ID_RV10 ||
            s->streams[i]->codec->codec_id == AV_CODEC_ID_RV20) {
            av_log(s, AV_LOG_ERROR,
                   "The Matroska muxer does not yet support muxing %s\n",
                   avcodec_get_name(s->streams[i]->codec->codec_id));
            return AVERROR_PATCHWELCOME;
        }

    mkv->tracks = av_mallocz(s->nb_streams * sizeof(*mkv->tracks));
    if (!mkv->tracks)
        return AVERROR(ENOMEM);

    ebml_header = start_ebml_master(pb, EBML_ID_HEADER, 0);
    put_ebml_uint   (pb, EBML_ID_EBMLVERSION        ,           1);
    put_ebml_uint   (pb, EBML_ID_EBMLREADVERSION    ,           1);
    put_ebml_uint   (pb, EBML_ID_EBMLMAXIDLENGTH    ,           4);
    put_ebml_uint   (pb, EBML_ID_EBMLMAXSIZELENGTH  ,           8);
    put_ebml_string (pb, EBML_ID_DOCTYPE            , s->oformat->name);
    put_ebml_uint   (pb, EBML_ID_DOCTYPEVERSION     ,           2);
    put_ebml_uint   (pb, EBML_ID_DOCTYPEREADVERSION ,           2);
    end_ebml_master(pb, ebml_header);

    mkv->segment = start_ebml_master(pb, MATROSKA_ID_SEGMENT, 0);
    mkv->segment_offset = avio_tell(pb);

    // we write 2 seek heads - one at the end of the file to point to each
    // cluster, and one at the beginning to point to all other level one
    // elements (including the seek head at the end of the file), which
    // isn't more than 10 elements if we only write one of each other
    // currently defined level 1 element
    mkv->main_seekhead    = mkv_start_seekhead(pb, mkv->segment_offset, 10);
    if (!mkv->main_seekhead)
        return AVERROR(ENOMEM);

    ret = mkv_add_seekhead_entry(mkv->main_seekhead, MATROSKA_ID_INFO, avio_tell(pb));
    if (ret < 0) return ret;

    segment_info = start_ebml_master(pb, MATROSKA_ID_INFO, 0);
    put_ebml_uint(pb, MATROSKA_ID_TIMECODESCALE, 1000000);
    if ((tag = av_dict_get(s->metadata, "title", NULL, 0)))
        put_ebml_string(pb, MATROSKA_ID_TITLE, tag->value);
    if (!(s->streams[0]->codec->flags & CODEC_FLAG_BITEXACT)) {
        uint32_t segment_uid[4];
        AVLFG lfg;

        av_lfg_init(&lfg, av_get_random_seed());

        for (i = 0; i < 4; i++)
            segment_uid[i] = av_lfg_get(&lfg);

        put_ebml_string(pb, MATROSKA_ID_MUXINGAPP , LIBAVFORMAT_IDENT);
        put_ebml_string(pb, MATROSKA_ID_WRITINGAPP, LIBAVFORMAT_IDENT);
        put_ebml_binary(pb, MATROSKA_ID_SEGMENTUID, segment_uid, 16);
    }

    if (tag = av_dict_get(s->metadata, "creation_time", NULL, 0)) {
        // Adjust time so it's relative to 2001-01-01 and convert to nanoseconds.
        int64_t date_utc = (ff_iso8601_to_unix_time(tag->value) - 978307200) * 1000000000;
        uint8_t date_utc_buf[8];
        AV_WB64(date_utc_buf, date_utc);
        put_ebml_binary(pb, MATROSKA_ID_DATEUTC, date_utc_buf, 8);
    }

    // reserve space for the duration
    mkv->duration = 0;
    mkv->duration_offset = avio_tell(pb);
    put_ebml_void(pb, 11);                  // assumes double-precision float to be written
    end_ebml_master(pb, segment_info);

    ret = mkv_write_tracks(s);
    if (ret < 0) return ret;

    for (i = 0; i < s->nb_chapters; i++)
        mkv->chapter_id_offset = FFMAX(mkv->chapter_id_offset, 1LL - s->chapters[i]->id);

    if (mkv->mode != MODE_WEBM) {
        ret = mkv_write_chapters(s);
        if (ret < 0) return ret;

        ret = mkv_write_tags(s);
        if (ret < 0) return ret;

        ret = mkv_write_attachments(s);
        if (ret < 0) return ret;
    }

    if (!s->pb->seekable)
        mkv_write_seekhead(pb, mkv->main_seekhead);

    mkv->cues = mkv_start_cues(mkv->segment_offset);
    if (mkv->cues == NULL)
        return AVERROR(ENOMEM);

    if (pb->seekable && mkv->reserve_cues_space) {
        mkv->cues_pos = avio_tell(pb);
        put_ebml_void(pb, mkv->reserve_cues_space);
    }

    av_init_packet(&mkv->cur_audio_pkt);
    mkv->cur_audio_pkt.size = 0;
    mkv->cluster_pos = -1;

    avio_flush(pb);

    // start a new cluster every 5 MB or 5 sec, or 32k / 1 sec for streaming or
    // after 4k and on a keyframe
    if (pb->seekable) {
        if (mkv->cluster_time_limit < 0)
            mkv->cluster_time_limit = 5000;
        if (mkv->cluster_size_limit < 0)
            mkv->cluster_size_limit = 5 * 1024 * 1024;
    } else {
        if (mkv->cluster_time_limit < 0)
            mkv->cluster_time_limit = 1000;
        if (mkv->cluster_size_limit < 0)
            mkv->cluster_size_limit = 32 * 1024;
    }

    return 0;
}

static int mkv_blockgroup_size(int pkt_size)
{
    int size = pkt_size + 4;
    size += ebml_num_size(size);
    size += 2;              // EBML ID for block and block duration
    size += 8;              // max size of block duration
    size += ebml_num_size(size);
    size += 1;              // blockgroup EBML ID
    return size;
}

static int ass_get_duration(const uint8_t *p)
{
    int sh, sm, ss, sc, eh, em, es, ec;
    uint64_t start, end;

    if (sscanf(p, "%*[^,],%d:%d:%d%*c%d,%d:%d:%d%*c%d",
               &sh, &sm, &ss, &sc, &eh, &em, &es, &ec) != 8)
        return 0;
    start = 3600000LL*sh + 60000LL*sm + 1000LL*ss + 10LL*sc;
    end   = 3600000LL*eh + 60000LL*em + 1000LL*es + 10LL*ec;
    return end - start;
}

#if FF_API_ASS_SSA
static int mkv_write_ass_blocks(AVFormatContext *s, AVIOContext *pb, AVPacket *pkt)
{
    MatroskaMuxContext *mkv = s->priv_data;
    int i, layer = 0, max_duration = 0, size, line_size, data_size = pkt->size;
    uint8_t *start, *end, *data = pkt->data;
    ebml_master blockgroup;
    char buffer[2048];

    while (data_size) {
        int duration = ass_get_duration(data);
        max_duration = FFMAX(duration, max_duration);
        end = memchr(data, '\n', data_size);
        size = line_size = end ? end-data+1 : data_size;
        size -= end ? (end[-1]=='\r')+1 : 0;
        start = data;
        for (i=0; i<3; i++, start++)
            if (!(start = memchr(start, ',', size-(start-data))))
                return max_duration;
        size -= start - data;
        sscanf(data, "Dialogue: %d,", &layer);
        i = snprintf(buffer, sizeof(buffer), "%"PRId64",%d,",
                     s->streams[pkt->stream_index]->nb_frames, layer);
        size = FFMIN(i+size, sizeof(buffer));
        memcpy(buffer+i, start, size-i);

        av_log(s, AV_LOG_DEBUG, "Writing block at offset %" PRIu64 ", size %d, "
               "pts %" PRId64 ", duration %d\n",
               avio_tell(pb), size, pkt->pts, duration);
        blockgroup = start_ebml_master(pb, MATROSKA_ID_BLOCKGROUP, mkv_blockgroup_size(size));
        put_ebml_id(pb, MATROSKA_ID_BLOCK);
        put_ebml_num(pb, size+4, 0);
        avio_w8(pb, 0x80 | (pkt->stream_index + 1));     // this assumes stream_index is less than 126
        avio_wb16(pb, pkt->pts - mkv->cluster_pts);
        avio_w8(pb, 0);
        avio_write(pb, buffer, size);
        put_ebml_uint(pb, MATROSKA_ID_BLOCKDURATION, duration);
        end_ebml_master(pb, blockgroup);

        data += line_size;
        data_size -= line_size;
    }

    return max_duration;
}
#endif

static int mkv_strip_wavpack(const uint8_t *src, uint8_t **pdst, int *size)
{
    uint8_t *dst;
    int srclen = *size;
    int offset = 0;
    int ret;

    dst = av_malloc(srclen);
    if (!dst)
        return AVERROR(ENOMEM);

    while (srclen >= WV_HEADER_SIZE) {
        WvHeader header;

        ret = ff_wv_parse_header(&header, src);
        if (ret < 0)
            goto fail;
        src    += WV_HEADER_SIZE;
        srclen -= WV_HEADER_SIZE;

        if (srclen < header.blocksize) {
            ret = AVERROR_INVALIDDATA;
            goto fail;
        }

        if (header.initial) {
            AV_WL32(dst + offset, header.samples);
            offset += 4;
        }
        AV_WL32(dst + offset,     header.flags);
        AV_WL32(dst + offset + 4, header.crc);
        offset += 8;

        if (!(header.initial && header.final)) {
            AV_WL32(dst + offset, header.blocksize);
            offset += 4;
        }

        memcpy(dst + offset, src, header.blocksize);
        src    += header.blocksize;
        srclen -= header.blocksize;
        offset += header.blocksize;
    }

    *pdst = dst;
    *size = offset;

    return 0;
fail:
    av_freep(&dst);
    return ret;
}

static void mkv_write_block(AVFormatContext *s, AVIOContext *pb,
                            unsigned int blockid, AVPacket *pkt, int flags)
{
    MatroskaMuxContext *mkv = s->priv_data;
    AVCodecContext *codec = s->streams[pkt->stream_index]->codec;
    uint8_t *data = NULL, *side_data = NULL;
    int offset = 0, size = pkt->size, side_data_size = 0;
    int64_t ts = mkv->tracks[pkt->stream_index].write_dts ? pkt->dts : pkt->pts;
    uint64_t additional_id = 0;
    ebml_master block_group, block_additions, block_more;

    av_log(s, AV_LOG_DEBUG, "Writing block at offset %" PRIu64 ", size %d, "
           "pts %" PRId64 ", dts %" PRId64 ", duration %d, flags %d\n",
           avio_tell(pb), pkt->size, pkt->pts, pkt->dts, pkt->duration, flags);
    if (codec->codec_id == AV_CODEC_ID_H264 && codec->extradata_size > 0 &&
        (AV_RB24(codec->extradata) == 1 || AV_RB32(codec->extradata) == 1))
        ff_avc_parse_nal_units_buf(pkt->data, &data, &size);
    else if (codec->codec_id == AV_CODEC_ID_WAVPACK) {
        int ret = mkv_strip_wavpack(pkt->data, &data, &size);
        if (ret < 0) {
            av_log(s, AV_LOG_ERROR, "Error stripping a WavPack packet.\n");
            return;
        }
    } else
        data = pkt->data;

    if (codec->codec_id == AV_CODEC_ID_PRORES) {
        /* Matroska specification requires to remove the first QuickTime atom
         */
        size -= 8;
        offset = 8;
    }

    side_data = av_packet_get_side_data(pkt,
                                        AV_PKT_DATA_MATROSKA_BLOCKADDITIONAL,
                                        &side_data_size);
    if (side_data) {
        additional_id = AV_RB64(side_data);
        side_data += 8;
        side_data_size -= 8;
    }

    if (side_data_size && additional_id == 1) {
        block_group = start_ebml_master(pb, MATROSKA_ID_BLOCKGROUP, 0);
        blockid = MATROSKA_ID_BLOCK;
    }

    put_ebml_id(pb, blockid);
    put_ebml_num(pb, size+4, 0);
    avio_w8(pb, 0x80 | (pkt->stream_index + 1));     // this assumes stream_index is less than 126
    avio_wb16(pb, ts - mkv->cluster_pts);
    avio_w8(pb, flags);
    avio_write(pb, data + offset, size);
    if (data != pkt->data)
        av_free(data);

    if (side_data_size && additional_id == 1) {
        block_additions = start_ebml_master(pb, MATROSKA_ID_BLOCKADDITIONS, 0);
        block_more = start_ebml_master(pb, MATROSKA_ID_BLOCKMORE, 0);
        put_ebml_uint(pb, MATROSKA_ID_BLOCKADDID, 1);
        put_ebml_id(pb, MATROSKA_ID_BLOCKADDITIONAL);
        put_ebml_num(pb, side_data_size, 0);
        avio_write(pb, side_data, side_data_size);
        end_ebml_master(pb, block_more);
        end_ebml_master(pb, block_additions);
        end_ebml_master(pb, block_group);
    }
}

static int srt_get_duration(uint8_t **buf)
{
    int i, duration = 0;

    for (i=0; i<2 && !duration; i++) {
        int s_hour, s_min, s_sec, s_hsec, e_hour, e_min, e_sec, e_hsec;
        if (sscanf(*buf, "%d:%2d:%2d%*1[,.]%3d --> %d:%2d:%2d%*1[,.]%3d",
                   &s_hour, &s_min, &s_sec, &s_hsec,
                   &e_hour, &e_min, &e_sec, &e_hsec) == 8) {
            s_min  +=   60*s_hour;      e_min  +=   60*e_hour;
            s_sec  +=   60*s_min;       e_sec  +=   60*e_min;
            s_hsec += 1000*s_sec;       e_hsec += 1000*e_sec;
            duration = e_hsec - s_hsec;
        }
        *buf += strcspn(*buf, "\n") + 1;
    }
    return duration;
}

static int mkv_write_srt_blocks(AVFormatContext *s, AVIOContext *pb, AVPacket *pkt)
{
    ebml_master blockgroup;
    AVPacket pkt2 = *pkt;
    int64_t duration = srt_get_duration(&pkt2.data);
    pkt2.size -= pkt2.data - pkt->data;

    blockgroup = start_ebml_master(pb, MATROSKA_ID_BLOCKGROUP,
                                   mkv_blockgroup_size(pkt2.size));
    mkv_write_block(s, pb, MATROSKA_ID_BLOCK, &pkt2, 0);
    put_ebml_uint(pb, MATROSKA_ID_BLOCKDURATION, duration);
    end_ebml_master(pb, blockgroup);

    return duration;
}

static int mkv_write_vtt_blocks(AVFormatContext *s, AVIOContext *pb, AVPacket *pkt)
{
    MatroskaMuxContext *mkv = s->priv_data;
    ebml_master blockgroup;
    int id_size, settings_size, size;
    uint8_t *id, *settings;
    int64_t ts = mkv->tracks[pkt->stream_index].write_dts ? pkt->dts : pkt->pts;
    const int flags = 0;

    id_size = 0;
    id = av_packet_get_side_data(pkt, AV_PKT_DATA_WEBVTT_IDENTIFIER,
                                 &id_size);

    settings_size = 0;
    settings = av_packet_get_side_data(pkt, AV_PKT_DATA_WEBVTT_SETTINGS,
                                       &settings_size);

    size = id_size + 1 + settings_size + 1 + pkt->size;

    av_log(s, AV_LOG_DEBUG, "Writing block at offset %" PRIu64 ", size %d, "
           "pts %" PRId64 ", dts %" PRId64 ", duration %d, flags %d\n",
           avio_tell(pb), size, pkt->pts, pkt->dts, pkt->duration, flags);

    blockgroup = start_ebml_master(pb, MATROSKA_ID_BLOCKGROUP, mkv_blockgroup_size(size));

    put_ebml_id(pb, MATROSKA_ID_BLOCK);
    put_ebml_num(pb, size+4, 0);
    avio_w8(pb, 0x80 | (pkt->stream_index + 1));     // this assumes stream_index is less than 126
    avio_wb16(pb, ts - mkv->cluster_pts);
    avio_w8(pb, flags);
    avio_printf(pb, "%.*s\n%.*s\n%.*s", id_size, id, settings_size, settings, pkt->size, pkt->data);

    put_ebml_uint(pb, MATROSKA_ID_BLOCKDURATION, pkt->duration);
    end_ebml_master(pb, blockgroup);

    return pkt->duration;
}

static void mkv_flush_dynbuf(AVFormatContext *s)
{
    MatroskaMuxContext *mkv = s->priv_data;
    int bufsize;
    uint8_t *dyn_buf;

    if (!mkv->dyn_bc)
        return;

    bufsize = avio_close_dyn_buf(mkv->dyn_bc, &dyn_buf);
    avio_write(s->pb, dyn_buf, bufsize);
    av_free(dyn_buf);
    mkv->dyn_bc = NULL;
}

static int mkv_write_packet_internal(AVFormatContext *s, AVPacket *pkt)
{
    MatroskaMuxContext *mkv = s->priv_data;
    AVIOContext *pb = s->pb;
    AVCodecContext *codec = s->streams[pkt->stream_index]->codec;
    int keyframe = !!(pkt->flags & AV_PKT_FLAG_KEY);
    int duration = pkt->duration;
    int ret;
    int64_t ts = mkv->tracks[pkt->stream_index].write_dts ? pkt->dts : pkt->pts;
    int64_t relative_packet_pos;

    if (ts == AV_NOPTS_VALUE) {
        av_log(s, AV_LOG_ERROR, "Can't write packet with unknown timestamp\n");
        return AVERROR(EINVAL);
    }

    if (!s->pb->seekable) {
        if (!mkv->dyn_bc) {
            if ((ret = avio_open_dyn_buf(&mkv->dyn_bc)) < 0) {
                av_log(s, AV_LOG_ERROR, "Failed to open dynamic buffer\n");
                return ret;
            }
        }
        pb = mkv->dyn_bc;
    }

    if (mkv->cluster_pos == -1) {
        mkv->cluster_pos = avio_tell(s->pb);
        mkv->cluster = start_ebml_master(pb, MATROSKA_ID_CLUSTER, 0);
        put_ebml_uint(pb, MATROSKA_ID_CLUSTERTIMECODE, FFMAX(0, ts));
        mkv->cluster_pts = FFMAX(0, ts);
    }

    relative_packet_pos = avio_tell(s->pb) - mkv->cluster.pos;

    if (codec->codec_type != AVMEDIA_TYPE_SUBTITLE) {
        mkv_write_block(s, pb, MATROSKA_ID_SIMPLEBLOCK, pkt, keyframe << 7);
#if FF_API_ASS_SSA
    } else if (codec->codec_id == AV_CODEC_ID_SSA) {
        duration = mkv_write_ass_blocks(s, pb, pkt);
#endif
    } else if (codec->codec_id == AV_CODEC_ID_SRT) {
        duration = mkv_write_srt_blocks(s, pb, pkt);
    } else if (codec->codec_id == AV_CODEC_ID_WEBVTT) {
        duration = mkv_write_vtt_blocks(s, pb, pkt);
    } else {
        ebml_master blockgroup = start_ebml_master(pb, MATROSKA_ID_BLOCKGROUP, mkv_blockgroup_size(pkt->size));
        /* For backward compatibility, prefer convergence_duration. */
        if (pkt->convergence_duration > 0) {
            duration = pkt->convergence_duration;
        }
        mkv_write_block(s, pb, MATROSKA_ID_BLOCK, pkt, 0);
        put_ebml_uint(pb, MATROSKA_ID_BLOCKDURATION, duration);
        end_ebml_master(pb, blockgroup);
    }

    if (codec->codec_type == AVMEDIA_TYPE_VIDEO && keyframe) {
        ret = mkv_add_cuepoint(mkv->cues, pkt->stream_index, ts, mkv->cluster_pos, relative_packet_pos);
        if (ret < 0) return ret;
    }

    mkv->duration = FFMAX(mkv->duration, ts + duration);
    return 0;
}

static int mkv_write_packet(AVFormatContext *s, AVPacket *pkt)
{
    MatroskaMuxContext *mkv = s->priv_data;
    int codec_type          = s->streams[pkt->stream_index]->codec->codec_type;
    int keyframe            = !!(pkt->flags & AV_PKT_FLAG_KEY);
    int cluster_size;
    int64_t cluster_time;
    AVIOContext *pb;
    int ret;

    if (mkv->tracks[pkt->stream_index].write_dts)
        cluster_time = pkt->dts - mkv->cluster_pts;
    else
        cluster_time = pkt->pts - mkv->cluster_pts;

    // start a new cluster every 5 MB or 5 sec, or 32k / 1 sec for streaming or
    // after 4k and on a keyframe
    if (s->pb->seekable) {
        pb = s->pb;
        cluster_size = avio_tell(pb) - mkv->cluster_pos;
    } else {
        pb = mkv->dyn_bc;
        cluster_size = avio_tell(pb);
    }

    if (mkv->cluster_pos != -1 &&
        (cluster_size > mkv->cluster_size_limit ||
         cluster_time > mkv->cluster_time_limit ||
         (codec_type == AVMEDIA_TYPE_VIDEO && keyframe &&
          cluster_size > 4 * 1024))) {
        av_log(s, AV_LOG_DEBUG, "Starting new cluster at offset %" PRIu64
               " bytes, pts %" PRIu64 "dts %" PRIu64 "\n",
               avio_tell(pb), pkt->pts, pkt->dts);
        end_ebml_master(pb, mkv->cluster);
        mkv->cluster_pos = -1;
        if (mkv->dyn_bc)
            mkv_flush_dynbuf(s);
        avio_flush(s->pb);
    }

    // check if we have an audio packet cached
    if (mkv->cur_audio_pkt.size > 0) {
        ret = mkv_write_packet_internal(s, &mkv->cur_audio_pkt);
        av_free_packet(&mkv->cur_audio_pkt);
        if (ret < 0) {
            av_log(s, AV_LOG_ERROR, "Could not write cached audio packet ret:%d\n", ret);
            return ret;
        }
    }

    // buffer an audio packet to ensure the packet containing the video
    // keyframe's timecode is contained in the same cluster for WebM
    if (codec_type == AVMEDIA_TYPE_AUDIO) {
        mkv->cur_audio_pkt = *pkt;
        if (pkt->buf) {
            mkv->cur_audio_pkt.buf = av_buffer_ref(pkt->buf);
            ret = mkv->cur_audio_pkt.buf ? 0 : AVERROR(ENOMEM);
        } else
            ret = av_dup_packet(&mkv->cur_audio_pkt);
    } else
        ret = mkv_write_packet_internal(s, pkt);
    return ret;
}

static int mkv_write_flush_packet(AVFormatContext *s, AVPacket *pkt)
{
    MatroskaMuxContext *mkv = s->priv_data;
    AVIOContext *pb;
    if (s->pb->seekable)
        pb = s->pb;
    else
        pb = mkv->dyn_bc;
    if (!pkt) {
        if (mkv->cluster_pos != -1) {
            av_log(s, AV_LOG_DEBUG, "Flushing cluster at offset %" PRIu64
                   " bytes\n", avio_tell(pb));
            end_ebml_master(pb, mkv->cluster);
            mkv->cluster_pos = -1;
            if (mkv->dyn_bc)
                mkv_flush_dynbuf(s);
            avio_flush(s->pb);
        }
        return 0;
    }
    return mkv_write_packet(s, pkt);
}

static int mkv_write_trailer(AVFormatContext *s)
{
    MatroskaMuxContext *mkv = s->priv_data;
    AVIOContext *pb = s->pb;
    int64_t currentpos, cuespos;
    int ret;

    // check if we have an audio packet cached
    if (mkv->cur_audio_pkt.size > 0) {
        ret = mkv_write_packet_internal(s, &mkv->cur_audio_pkt);
        av_free_packet(&mkv->cur_audio_pkt);
        if (ret < 0) {
            av_log(s, AV_LOG_ERROR, "Could not write cached audio packet ret:%d\n", ret);
            return ret;
        }
    }

    if (mkv->dyn_bc) {
        end_ebml_master(mkv->dyn_bc, mkv->cluster);
        mkv_flush_dynbuf(s);
    } else if (mkv->cluster_pos != -1) {
        end_ebml_master(pb, mkv->cluster);
    }

    if (mkv->mode != MODE_WEBM) {
        ret = mkv_write_chapters(s);
        if (ret < 0) return ret;
    }

    if (pb->seekable) {
        if (mkv->cues->num_entries) {
            if (mkv->reserve_cues_space) {
                int64_t cues_end;

                currentpos = avio_tell(pb);
                avio_seek(pb, mkv->cues_pos, SEEK_SET);

                cuespos = mkv_write_cues(pb, mkv->cues, mkv->tracks, s->nb_streams);
                cues_end = avio_tell(pb);
                if (cues_end > cuespos + mkv->reserve_cues_space) {
                    av_log(s, AV_LOG_ERROR, "Insufficient space reserved for cues: %d "
                           "(needed: %"PRId64").\n", mkv->reserve_cues_space,
                           cues_end - cuespos);
                    return AVERROR(EINVAL);
                }

                if (cues_end < cuespos + mkv->reserve_cues_space)
                    put_ebml_void(pb, mkv->reserve_cues_space - (cues_end - cuespos));

                avio_seek(pb, currentpos, SEEK_SET);
            } else {
                cuespos = mkv_write_cues(pb, mkv->cues, mkv->tracks, s->nb_streams);
            }

            ret = mkv_add_seekhead_entry(mkv->main_seekhead, MATROSKA_ID_CUES, cuespos);
            if (ret < 0) return ret;
        }

        mkv_write_seekhead(pb, mkv->main_seekhead);

        // update the duration
        av_log(s, AV_LOG_DEBUG, "end duration = %" PRIu64 "\n", mkv->duration);
        currentpos = avio_tell(pb);
        avio_seek(pb, mkv->duration_offset, SEEK_SET);
        put_ebml_float(pb, MATROSKA_ID_DURATION, mkv->duration);

        avio_seek(pb, currentpos, SEEK_SET);
    }

    end_ebml_master(pb, mkv->segment);
    av_free(mkv->tracks);
    av_freep(&mkv->cues->entries);
    av_freep(&mkv->cues);

    return 0;
}

static int mkv_query_codec(enum AVCodecID codec_id, int std_compliance)
{
    int i;
    for (i = 0; ff_mkv_codec_tags[i].id != AV_CODEC_ID_NONE; i++)
        if (ff_mkv_codec_tags[i].id == codec_id)
            return 1;

    if (std_compliance < FF_COMPLIANCE_NORMAL) {                // mkv theoretically supports any
        enum AVMediaType type = avcodec_get_type(codec_id);     // video/audio through VFW/ACM
        if (type == AVMEDIA_TYPE_VIDEO || type == AVMEDIA_TYPE_AUDIO)
            return 1;
    }

    return 0;
}

static const AVCodecTag additional_audio_tags[] = {
    { AV_CODEC_ID_ALAC,      0XFFFFFFFF },
    { AV_CODEC_ID_EAC3,      0XFFFFFFFF },
    { AV_CODEC_ID_MLP,       0xFFFFFFFF },
    { AV_CODEC_ID_OPUS,      0xFFFFFFFF },
    { AV_CODEC_ID_PCM_S16BE, 0xFFFFFFFF },
    { AV_CODEC_ID_PCM_S24BE, 0xFFFFFFFF },
    { AV_CODEC_ID_PCM_S32BE, 0xFFFFFFFF },
    { AV_CODEC_ID_QDM2,      0xFFFFFFFF },
    { AV_CODEC_ID_RA_144,    0xFFFFFFFF },
    { AV_CODEC_ID_RA_288,    0xFFFFFFFF },
    { AV_CODEC_ID_COOK,      0xFFFFFFFF },
    { AV_CODEC_ID_TRUEHD,    0xFFFFFFFF },
    { AV_CODEC_ID_NONE,      0xFFFFFFFF }
};

static const AVCodecTag additional_video_tags[] = {
    { AV_CODEC_ID_PRORES,    0xFFFFFFFF },
    { AV_CODEC_ID_RV10,      0xFFFFFFFF },
    { AV_CODEC_ID_RV20,      0xFFFFFFFF },
    { AV_CODEC_ID_RV30,      0xFFFFFFFF },
    { AV_CODEC_ID_RV40,      0xFFFFFFFF },
    { AV_CODEC_ID_VP9,       0xFFFFFFFF },
    { AV_CODEC_ID_NONE,      0xFFFFFFFF }
};

#define OFFSET(x) offsetof(MatroskaMuxContext, x)
#define FLAGS AV_OPT_FLAG_ENCODING_PARAM
static const AVOption options[] = {
    { "reserve_index_space", "Reserve a given amount of space (in bytes) at the beginning of the file for the index (cues).", OFFSET(reserve_cues_space), AV_OPT_TYPE_INT,   { .i64 = 0 },   0, INT_MAX,   FLAGS },
    { "cluster_size_limit",  "Store at most the provided amount of bytes in a cluster. ",                                     OFFSET(cluster_size_limit), AV_OPT_TYPE_INT  , { .i64 = -1 }, -1, INT_MAX,   FLAGS },
    { "cluster_time_limit",  "Store at most the provided number of milliseconds in a cluster.",                               OFFSET(cluster_time_limit), AV_OPT_TYPE_INT64, { .i64 = -1 }, -1, INT64_MAX, FLAGS },
    { NULL },
};

#if CONFIG_MATROSKA_MUXER
static const AVClass matroska_class = {
    .class_name = "matroska muxer",
    .item_name  = av_default_item_name,
    .option     = options,
    .version    = LIBAVUTIL_VERSION_INT,
};

AVOutputFormat ff_matroska_muxer = {
    .name              = "matroska",
    .long_name         = NULL_IF_CONFIG_SMALL("Matroska"),
    .mime_type         = "video/x-matroska",
    .extensions        = "mkv",
    .priv_data_size    = sizeof(MatroskaMuxContext),
    .audio_codec       = CONFIG_LIBVORBIS_ENCODER ?
                         AV_CODEC_ID_VORBIS : AV_CODEC_ID_AC3,
    .video_codec       = CONFIG_LIBX264_ENCODER ?
                         AV_CODEC_ID_H264 : AV_CODEC_ID_MPEG4,
    .write_header      = mkv_write_header,
    .write_packet      = mkv_write_flush_packet,
    .write_trailer     = mkv_write_trailer,
    .flags             = AVFMT_GLOBALHEADER | AVFMT_VARIABLE_FPS |
                         AVFMT_TS_NONSTRICT | AVFMT_ALLOW_FLUSH,
    .codec_tag         = (const AVCodecTag* const []){
         ff_codec_bmp_tags, ff_codec_wav_tags,
         additional_audio_tags, additional_video_tags, 0
    },
#if FF_API_ASS_SSA
    .subtitle_codec    = AV_CODEC_ID_SSA,
#else
    .subtitle_codec    = AV_CODEC_ID_ASS,
#endif
    .query_codec       = mkv_query_codec,
    .priv_class        = &matroska_class,
};
#endif

#if CONFIG_WEBM_MUXER
static const AVClass webm_class = {
    .class_name = "webm muxer",
    .item_name  = av_default_item_name,
    .option     = options,
    .version    = LIBAVUTIL_VERSION_INT,
};

AVOutputFormat ff_webm_muxer = {
    .name              = "webm",
    .long_name         = NULL_IF_CONFIG_SMALL("WebM"),
    .mime_type         = "video/webm",
    .extensions        = "webm",
    .priv_data_size    = sizeof(MatroskaMuxContext),
    .audio_codec       = AV_CODEC_ID_VORBIS,
    .video_codec       = AV_CODEC_ID_VP8,
    .subtitle_codec    = AV_CODEC_ID_WEBVTT,
    .write_header      = mkv_write_header,
    .write_packet      = mkv_write_flush_packet,
    .write_trailer     = mkv_write_trailer,
    .flags             = AVFMT_GLOBALHEADER | AVFMT_VARIABLE_FPS |
                         AVFMT_TS_NONSTRICT | AVFMT_ALLOW_FLUSH,
    .priv_class        = &webm_class,
};
#endif

#if CONFIG_MATROSKA_AUDIO_MUXER
static const AVClass mka_class = {
    .class_name = "matroska audio muxer",
    .item_name  = av_default_item_name,
    .option     = options,
    .version    = LIBAVUTIL_VERSION_INT,
};
AVOutputFormat ff_matroska_audio_muxer = {
    .name              = "matroska",
    .long_name         = NULL_IF_CONFIG_SMALL("Matroska Audio"),
    .mime_type         = "audio/x-matroska",
    .extensions        = "mka",
    .priv_data_size    = sizeof(MatroskaMuxContext),
    .audio_codec       = CONFIG_LIBVORBIS_ENCODER ?
                         AV_CODEC_ID_VORBIS : AV_CODEC_ID_AC3,
    .video_codec       = AV_CODEC_ID_NONE,
    .write_header      = mkv_write_header,
    .write_packet      = mkv_write_flush_packet,
    .write_trailer     = mkv_write_trailer,
    .flags             = AVFMT_GLOBALHEADER | AVFMT_TS_NONSTRICT |
                         AVFMT_ALLOW_FLUSH,
    .codec_tag         = (const AVCodecTag* const []){
        ff_codec_wav_tags, additional_audio_tags, 0
    },
    .priv_class        = &mka_class,
};
#endif<|MERGE_RESOLUTION|>--- conflicted
+++ resolved
@@ -107,12 +107,9 @@
     int cluster_size_limit;
     int64_t cues_pos;
     int64_t cluster_time_limit;
-<<<<<<< HEAD
 
     uint32_t chapter_id_offset;
-=======
     int wrote_chapters;
->>>>>>> 26b241c0
 } MatroskaMuxContext;
 
 
