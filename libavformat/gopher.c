--- conflicted
+++ resolved
@@ -93,13 +93,8 @@
     ff_url_join(buf, sizeof(buf), "tcp", NULL, hostname, port, NULL);
 
     s->hd = NULL;
-<<<<<<< HEAD
     err = ffurl_open_whitelist(&s->hd, buf, AVIO_FLAG_READ_WRITE,
-                               &h->interrupt_callback, NULL, h->protocol_whitelist, h->protocol_blacklist);
-=======
-    err = ffurl_open(&s->hd, buf, AVIO_FLAG_READ_WRITE,
-                     &h->interrupt_callback, NULL, h->protocols, h);
->>>>>>> fab8156b
+                               &h->interrupt_callback, NULL, h->protocol_whitelist, h->protocol_blacklist, h);
     if (err < 0)
         goto fail;
 
