--- conflicted
+++ resolved
@@ -285,11 +285,7 @@
 OBJS-$(CONFIG_SBG_DEMUXER)               += sbgdec.o
 OBJS-$(CONFIG_SDP_DEMUXER)               += rtsp.o
 OBJS-$(CONFIG_SEGAFILM_DEMUXER)          += segafilm.o
-<<<<<<< HEAD
-OBJS-$(CONFIG_SEGMENT_MUXER)          	 += segment.o
-=======
 OBJS-$(CONFIG_SEGMENT_MUXER)             += segment.o
->>>>>>> 729ebb2f
 OBJS-$(CONFIG_SHORTEN_DEMUXER)           += rawdec.o
 OBJS-$(CONFIG_SIFF_DEMUXER)              += siff.o
 OBJS-$(CONFIG_SMACKER_DEMUXER)           += smacker.o
