--- conflicted
+++ resolved
@@ -993,11 +993,8 @@
     h264pred
     hardcoded_tables
     huffman
-<<<<<<< HEAD
+    libcdio
     libcelt
-=======
-    libcdio
->>>>>>> d763fb7d
     libdc1394
     libdirac
     libfaac
@@ -1551,13 +1548,9 @@
 dshow_indev_extralibs="-lpsapi -lole32 -lstrmiids -luuid"
 dv1394_indev_deps="dv1394 dv_demuxer"
 fbdev_indev_deps="linux_fb_h"
-<<<<<<< HEAD
 jack_indev_deps="jack_jack_h sem_timedwait"
 lavfi_indev_deps="avfilter"
-=======
-jack_indev_deps="jack_jack_h"
 libcdio_indev_deps="libcdio"
->>>>>>> d763fb7d
 libdc1394_indev_deps="libdc1394"
 openal_indev_deps="openal"
 oss_indev_deps_any="soundcard_h sys_soundcard_h"
