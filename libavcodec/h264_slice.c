/*
 * H.26L/H.264/AVC/JVT/14496-10/... decoder
 * Copyright (c) 2003 Michael Niedermayer <michaelni@gmx.at>
 *
 * This file is part of FFmpeg.
 *
 * FFmpeg is free software; you can redistribute it and/or
 * modify it under the terms of the GNU Lesser General Public
 * License as published by the Free Software Foundation; either
 * version 2.1 of the License, or (at your option) any later version.
 *
 * FFmpeg is distributed in the hope that it will be useful,
 * but WITHOUT ANY WARRANTY; without even the implied warranty of
 * MERCHANTABILITY or FITNESS FOR A PARTICULAR PURPOSE.  See the GNU
 * Lesser General Public License for more details.
 *
 * You should have received a copy of the GNU Lesser General Public
 * License along with FFmpeg; if not, write to the Free Software
 * Foundation, Inc., 51 Franklin Street, Fifth Floor, Boston, MA 02110-1301 USA
 */

/**
 * @file
 * H.264 / AVC / MPEG4 part10 codec.
 * @author Michael Niedermayer <michaelni@gmx.at>
 */

#include "libavutil/avassert.h"
#include "libavutil/imgutils.h"
#include "libavutil/timer.h"
#include "internal.h"
#include "cabac.h"
#include "cabac_functions.h"
#include "error_resilience.h"
#include "avcodec.h"
#include "h264.h"
#include "h264data.h"
#include "h264chroma.h"
#include "h264_mvpred.h"
#include "golomb.h"
#include "mathops.h"
#include "mpegutils.h"
#include "rectangle.h"
#include "thread.h"

static const uint8_t field_scan[16+1] = {
    0 + 0 * 4, 0 + 1 * 4, 1 + 0 * 4, 0 + 2 * 4,
    0 + 3 * 4, 1 + 1 * 4, 1 + 2 * 4, 1 + 3 * 4,
    2 + 0 * 4, 2 + 1 * 4, 2 + 2 * 4, 2 + 3 * 4,
    3 + 0 * 4, 3 + 1 * 4, 3 + 2 * 4, 3 + 3 * 4,
};

static const uint8_t field_scan8x8[64+1] = {
    0 + 0 * 8, 0 + 1 * 8, 0 + 2 * 8, 1 + 0 * 8,
    1 + 1 * 8, 0 + 3 * 8, 0 + 4 * 8, 1 + 2 * 8,
    2 + 0 * 8, 1 + 3 * 8, 0 + 5 * 8, 0 + 6 * 8,
    0 + 7 * 8, 1 + 4 * 8, 2 + 1 * 8, 3 + 0 * 8,
    2 + 2 * 8, 1 + 5 * 8, 1 + 6 * 8, 1 + 7 * 8,
    2 + 3 * 8, 3 + 1 * 8, 4 + 0 * 8, 3 + 2 * 8,
    2 + 4 * 8, 2 + 5 * 8, 2 + 6 * 8, 2 + 7 * 8,
    3 + 3 * 8, 4 + 1 * 8, 5 + 0 * 8, 4 + 2 * 8,
    3 + 4 * 8, 3 + 5 * 8, 3 + 6 * 8, 3 + 7 * 8,
    4 + 3 * 8, 5 + 1 * 8, 6 + 0 * 8, 5 + 2 * 8,
    4 + 4 * 8, 4 + 5 * 8, 4 + 6 * 8, 4 + 7 * 8,
    5 + 3 * 8, 6 + 1 * 8, 6 + 2 * 8, 5 + 4 * 8,
    5 + 5 * 8, 5 + 6 * 8, 5 + 7 * 8, 6 + 3 * 8,
    7 + 0 * 8, 7 + 1 * 8, 6 + 4 * 8, 6 + 5 * 8,
    6 + 6 * 8, 6 + 7 * 8, 7 + 2 * 8, 7 + 3 * 8,
    7 + 4 * 8, 7 + 5 * 8, 7 + 6 * 8, 7 + 7 * 8,
};

static const uint8_t field_scan8x8_cavlc[64+1] = {
    0 + 0 * 8, 1 + 1 * 8, 2 + 0 * 8, 0 + 7 * 8,
    2 + 2 * 8, 2 + 3 * 8, 2 + 4 * 8, 3 + 3 * 8,
    3 + 4 * 8, 4 + 3 * 8, 4 + 4 * 8, 5 + 3 * 8,
    5 + 5 * 8, 7 + 0 * 8, 6 + 6 * 8, 7 + 4 * 8,
    0 + 1 * 8, 0 + 3 * 8, 1 + 3 * 8, 1 + 4 * 8,
    1 + 5 * 8, 3 + 1 * 8, 2 + 5 * 8, 4 + 1 * 8,
    3 + 5 * 8, 5 + 1 * 8, 4 + 5 * 8, 6 + 1 * 8,
    5 + 6 * 8, 7 + 1 * 8, 6 + 7 * 8, 7 + 5 * 8,
    0 + 2 * 8, 0 + 4 * 8, 0 + 5 * 8, 2 + 1 * 8,
    1 + 6 * 8, 4 + 0 * 8, 2 + 6 * 8, 5 + 0 * 8,
    3 + 6 * 8, 6 + 0 * 8, 4 + 6 * 8, 6 + 2 * 8,
    5 + 7 * 8, 6 + 4 * 8, 7 + 2 * 8, 7 + 6 * 8,
    1 + 0 * 8, 1 + 2 * 8, 0 + 6 * 8, 3 + 0 * 8,
    1 + 7 * 8, 3 + 2 * 8, 2 + 7 * 8, 4 + 2 * 8,
    3 + 7 * 8, 5 + 2 * 8, 4 + 7 * 8, 5 + 4 * 8,
    6 + 3 * 8, 6 + 5 * 8, 7 + 3 * 8, 7 + 7 * 8,
};

// zigzag_scan8x8_cavlc[i] = zigzag_scan8x8[(i/4) + 16*(i%4)]
static const uint8_t zigzag_scan8x8_cavlc[64+1] = {
    0 + 0 * 8, 1 + 1 * 8, 1 + 2 * 8, 2 + 2 * 8,
    4 + 1 * 8, 0 + 5 * 8, 3 + 3 * 8, 7 + 0 * 8,
    3 + 4 * 8, 1 + 7 * 8, 5 + 3 * 8, 6 + 3 * 8,
    2 + 7 * 8, 6 + 4 * 8, 5 + 6 * 8, 7 + 5 * 8,
    1 + 0 * 8, 2 + 0 * 8, 0 + 3 * 8, 3 + 1 * 8,
    3 + 2 * 8, 0 + 6 * 8, 4 + 2 * 8, 6 + 1 * 8,
    2 + 5 * 8, 2 + 6 * 8, 6 + 2 * 8, 5 + 4 * 8,
    3 + 7 * 8, 7 + 3 * 8, 4 + 7 * 8, 7 + 6 * 8,
    0 + 1 * 8, 3 + 0 * 8, 0 + 4 * 8, 4 + 0 * 8,
    2 + 3 * 8, 1 + 5 * 8, 5 + 1 * 8, 5 + 2 * 8,
    1 + 6 * 8, 3 + 5 * 8, 7 + 1 * 8, 4 + 5 * 8,
    4 + 6 * 8, 7 + 4 * 8, 5 + 7 * 8, 6 + 7 * 8,
    0 + 2 * 8, 2 + 1 * 8, 1 + 3 * 8, 5 + 0 * 8,
    1 + 4 * 8, 2 + 4 * 8, 6 + 0 * 8, 4 + 3 * 8,
    0 + 7 * 8, 4 + 4 * 8, 7 + 2 * 8, 3 + 6 * 8,
    5 + 5 * 8, 6 + 5 * 8, 6 + 6 * 8, 7 + 7 * 8,
};

static void release_unused_pictures(H264Context *h, int remove_current)
{
    int i;

    /* release non reference frames */
    for (i = 0; i < H264_MAX_PICTURE_COUNT; i++) {
        if (h->DPB[i].f->buf[0] && !h->DPB[i].reference &&
            (remove_current || &h->DPB[i] != h->cur_pic_ptr)) {
            ff_h264_unref_picture(h, &h->DPB[i]);
        }
    }
}

static int alloc_scratch_buffers(H264SliceContext *sl, int linesize)
{
    const H264Context *h = sl->h264;
    int alloc_size = FFALIGN(FFABS(linesize) + 32, 32);

    av_fast_malloc(&sl->bipred_scratchpad, &sl->bipred_scratchpad_allocated, 16 * 6 * alloc_size);
    // edge emu needs blocksize + filter length - 1
    // (= 21x21 for  h264)
    av_fast_malloc(&sl->edge_emu_buffer, &sl->edge_emu_buffer_allocated, alloc_size * 2 * 21);

    av_fast_mallocz(&sl->top_borders[0], &sl->top_borders_allocated[0],
                   h->mb_width * 16 * 3 * sizeof(uint8_t) * 2);
    av_fast_mallocz(&sl->top_borders[1], &sl->top_borders_allocated[1],
                   h->mb_width * 16 * 3 * sizeof(uint8_t) * 2);

    if (!sl->bipred_scratchpad || !sl->edge_emu_buffer ||
        !sl->top_borders[0]    || !sl->top_borders[1]) {
        av_freep(&sl->bipred_scratchpad);
        av_freep(&sl->edge_emu_buffer);
        av_freep(&sl->top_borders[0]);
        av_freep(&sl->top_borders[1]);

        sl->bipred_scratchpad_allocated = 0;
        sl->edge_emu_buffer_allocated   = 0;
        sl->top_borders_allocated[0]    = 0;
        sl->top_borders_allocated[1]    = 0;
        return AVERROR(ENOMEM);
    }

    return 0;
}

static int init_table_pools(H264Context *h)
{
    const int big_mb_num    = h->mb_stride * (h->mb_height + 1) + 1;
    const int mb_array_size = h->mb_stride * h->mb_height;
    const int b4_stride     = h->mb_width * 4 + 1;
    const int b4_array_size = b4_stride * h->mb_height * 4;

    h->qscale_table_pool = av_buffer_pool_init(big_mb_num + h->mb_stride,
                                               av_buffer_allocz);
    h->mb_type_pool      = av_buffer_pool_init((big_mb_num + h->mb_stride) *
                                               sizeof(uint32_t), av_buffer_allocz);
    h->motion_val_pool   = av_buffer_pool_init(2 * (b4_array_size + 4) *
                                               sizeof(int16_t), av_buffer_allocz);
    h->ref_index_pool    = av_buffer_pool_init(4 * mb_array_size, av_buffer_allocz);

    if (!h->qscale_table_pool || !h->mb_type_pool || !h->motion_val_pool ||
        !h->ref_index_pool) {
        av_buffer_pool_uninit(&h->qscale_table_pool);
        av_buffer_pool_uninit(&h->mb_type_pool);
        av_buffer_pool_uninit(&h->motion_val_pool);
        av_buffer_pool_uninit(&h->ref_index_pool);
        return AVERROR(ENOMEM);
    }

    return 0;
}

static int alloc_picture(H264Context *h, H264Picture *pic)
{
    int i, ret = 0;

    av_assert0(!pic->f->data[0]);

    pic->tf.f = pic->f;
    ret = ff_thread_get_buffer(h->avctx, &pic->tf, pic->reference ?
                                                   AV_GET_BUFFER_FLAG_REF : 0);
    if (ret < 0)
        goto fail;

    pic->crop     = h->ps.sps->crop;
    pic->crop_top = h->ps.sps->crop_top;
    pic->crop_left= h->ps.sps->crop_left;

    if (h->avctx->hwaccel) {
        const AVHWAccel *hwaccel = h->avctx->hwaccel;
        av_assert0(!pic->hwaccel_picture_private);
        if (hwaccel->frame_priv_data_size) {
            pic->hwaccel_priv_buf = av_buffer_allocz(hwaccel->frame_priv_data_size);
            if (!pic->hwaccel_priv_buf)
                return AVERROR(ENOMEM);
            pic->hwaccel_picture_private = pic->hwaccel_priv_buf->data;
        }
    }
    if (CONFIG_GRAY && !h->avctx->hwaccel && h->flags & AV_CODEC_FLAG_GRAY && pic->f->data[2]) {
        int h_chroma_shift, v_chroma_shift;
        av_pix_fmt_get_chroma_sub_sample(pic->f->format,
                                         &h_chroma_shift, &v_chroma_shift);

        for(i=0; i<AV_CEIL_RSHIFT(pic->f->height, v_chroma_shift); i++) {
            memset(pic->f->data[1] + pic->f->linesize[1]*i,
                   0x80, AV_CEIL_RSHIFT(pic->f->width, h_chroma_shift));
            memset(pic->f->data[2] + pic->f->linesize[2]*i,
                   0x80, AV_CEIL_RSHIFT(pic->f->width, h_chroma_shift));
        }
    }

    if (!h->qscale_table_pool) {
        ret = init_table_pools(h);
        if (ret < 0)
            goto fail;
    }

    pic->qscale_table_buf = av_buffer_pool_get(h->qscale_table_pool);
    pic->mb_type_buf      = av_buffer_pool_get(h->mb_type_pool);
    if (!pic->qscale_table_buf || !pic->mb_type_buf)
        goto fail;

    pic->mb_type      = (uint32_t*)pic->mb_type_buf->data + 2 * h->mb_stride + 1;
    pic->qscale_table = pic->qscale_table_buf->data + 2 * h->mb_stride + 1;

    for (i = 0; i < 2; i++) {
        pic->motion_val_buf[i] = av_buffer_pool_get(h->motion_val_pool);
        pic->ref_index_buf[i]  = av_buffer_pool_get(h->ref_index_pool);
        if (!pic->motion_val_buf[i] || !pic->ref_index_buf[i])
            goto fail;

        pic->motion_val[i] = (int16_t (*)[2])pic->motion_val_buf[i]->data + 4;
        pic->ref_index[i]  = pic->ref_index_buf[i]->data;
    }

    return 0;
fail:
    ff_h264_unref_picture(h, pic);
    return (ret < 0) ? ret : AVERROR(ENOMEM);
}

static inline int pic_is_unused(H264Context *h, H264Picture *pic)
{
    if (!pic->f->buf[0])
        return 1;
    return 0;
}

static int find_unused_picture(H264Context *h)
{
    int i;

    for (i = 0; i < H264_MAX_PICTURE_COUNT; i++) {
        if (pic_is_unused(h, &h->DPB[i]))
            break;
    }
    if (i == H264_MAX_PICTURE_COUNT)
        return AVERROR_INVALIDDATA;

    return i;
}


#define IN_RANGE(a, b, size) (((void*)(a) >= (void*)(b)) && ((void*)(a) < (void*)((b) + (size))))

#define REBASE_PICTURE(pic, new_ctx, old_ctx)             \
    (((pic) && (pic) >= (old_ctx)->DPB &&                       \
      (pic) < (old_ctx)->DPB + H264_MAX_PICTURE_COUNT) ?          \
     &(new_ctx)->DPB[(pic) - (old_ctx)->DPB] : NULL)

static void copy_picture_range(H264Picture **to, H264Picture **from, int count,
                               H264Context *new_base,
                               H264Context *old_base)
{
    int i;

    for (i = 0; i < count; i++) {
        av_assert1(!from[i] ||
                   IN_RANGE(from[i], old_base, 1) ||
                   IN_RANGE(from[i], old_base->DPB, H264_MAX_PICTURE_COUNT));
        to[i] = REBASE_PICTURE(from[i], new_base, old_base);
    }
}

static int h264_slice_header_init(H264Context *h);

int ff_h264_update_thread_context(AVCodecContext *dst,
                                  const AVCodecContext *src)
{
    H264Context *h = dst->priv_data, *h1 = src->priv_data;
    int inited = h->context_initialized, err = 0;
    int need_reinit = 0;
    int i, ret;

    if (dst == src)
        return 0;

    // We can't fail if SPS isn't set at it breaks current skip_frame code
    //if (!h1->ps.sps)
    //    return AVERROR_INVALIDDATA;

    if (inited &&
        (h->width                 != h1->width                 ||
         h->height                != h1->height                ||
         h->mb_width              != h1->mb_width              ||
         h->mb_height             != h1->mb_height             ||
         !h->ps.sps                                            ||
         h->ps.sps->bit_depth_luma    != h1->ps.sps->bit_depth_luma    ||
         h->ps.sps->chroma_format_idc != h1->ps.sps->chroma_format_idc ||
         h->ps.sps->colorspace        != h1->ps.sps->colorspace)) {
        need_reinit = 1;
    }

    /* copy block_offset since frame_start may not be called */
    memcpy(h->block_offset, h1->block_offset, sizeof(h->block_offset));

    // SPS/PPS
    for (i = 0; i < FF_ARRAY_ELEMS(h->ps.sps_list); i++) {
        av_buffer_unref(&h->ps.sps_list[i]);
        if (h1->ps.sps_list[i]) {
            h->ps.sps_list[i] = av_buffer_ref(h1->ps.sps_list[i]);
            if (!h->ps.sps_list[i])
                return AVERROR(ENOMEM);
        }
    }
    for (i = 0; i < FF_ARRAY_ELEMS(h->ps.pps_list); i++) {
        av_buffer_unref(&h->ps.pps_list[i]);
        if (h1->ps.pps_list[i]) {
            h->ps.pps_list[i] = av_buffer_ref(h1->ps.pps_list[i]);
            if (!h->ps.pps_list[i])
                return AVERROR(ENOMEM);
        }
    }

    av_buffer_unref(&h->ps.pps_ref);
    av_buffer_unref(&h->ps.sps_ref);
    h->ps.pps = NULL;
    h->ps.sps = NULL;
    if (h1->ps.pps_ref) {
        h->ps.pps_ref = av_buffer_ref(h1->ps.pps_ref);
        if (!h->ps.pps_ref)
            return AVERROR(ENOMEM);
        h->ps.pps = (const PPS*)h->ps.pps_ref->data;
    }
    if (h1->ps.sps_ref) {
        h->ps.sps_ref = av_buffer_ref(h1->ps.sps_ref);
        if (!h->ps.sps_ref)
            return AVERROR(ENOMEM);
        h->ps.sps = (SPS*)h->ps.sps_ref->data;
    }

    if (need_reinit || !inited) {
        h->width     = h1->width;
        h->height    = h1->height;
        h->mb_height = h1->mb_height;
        h->mb_width  = h1->mb_width;
        h->mb_num    = h1->mb_num;
        h->mb_stride = h1->mb_stride;
        h->b_stride  = h1->b_stride;

        if (h->context_initialized || h1->context_initialized) {
            if ((err = h264_slice_header_init(h)) < 0) {
                av_log(h->avctx, AV_LOG_ERROR, "h264_slice_header_init() failed");
                return err;
            }
        }
        /* copy block_offset since frame_start may not be called */
        memcpy(h->block_offset, h1->block_offset, sizeof(h->block_offset));
    }

    h->avctx->coded_height  = h1->avctx->coded_height;
    h->avctx->coded_width   = h1->avctx->coded_width;
    h->avctx->width         = h1->avctx->width;
    h->avctx->height        = h1->avctx->height;
    h->coded_picture_number = h1->coded_picture_number;
    h->first_field          = h1->first_field;
    h->picture_structure    = h1->picture_structure;
    h->droppable            = h1->droppable;
    h->backup_width         = h1->backup_width;
    h->backup_height        = h1->backup_height;
    h->backup_pix_fmt       = h1->backup_pix_fmt;

    for (i = 0; i < H264_MAX_PICTURE_COUNT; i++) {
        ff_h264_unref_picture(h, &h->DPB[i]);
        if (h1->DPB[i].f->buf[0] &&
            (ret = ff_h264_ref_picture(h, &h->DPB[i], &h1->DPB[i])) < 0)
            return ret;
    }

    h->cur_pic_ptr = REBASE_PICTURE(h1->cur_pic_ptr, h, h1);
    ff_h264_unref_picture(h, &h->cur_pic);
    if (h1->cur_pic.f->buf[0]) {
        ret = ff_h264_ref_picture(h, &h->cur_pic, &h1->cur_pic);
        if (ret < 0)
            return ret;
    }

    h->enable_er       = h1->enable_er;
    h->workaround_bugs = h1->workaround_bugs;
    h->droppable       = h1->droppable;

    // extradata/NAL handling
    h->is_avc = h1->is_avc;
    h->nal_length_size = h1->nal_length_size;
    h->sei.unregistered.x264_build = h1->sei.unregistered.x264_build;

    memcpy(&h->poc,        &h1->poc,        sizeof(h->poc));

    h->curr_pic_num      = h1->curr_pic_num;
    h->max_pic_num       = h1->max_pic_num;

    memcpy(h->default_ref, h1->default_ref, sizeof(h->default_ref));
    memcpy(h->short_ref,   h1->short_ref,   sizeof(h->short_ref));
    memcpy(h->long_ref,    h1->long_ref,    sizeof(h->long_ref));
    memcpy(h->delayed_pic, h1->delayed_pic, sizeof(h->delayed_pic));
    memcpy(h->last_pocs,   h1->last_pocs,   sizeof(h->last_pocs));

    h->next_output_pic   = h1->next_output_pic;
    h->next_outputed_poc = h1->next_outputed_poc;

    memcpy(h->mmco, h1->mmco, sizeof(h->mmco));
    h->mmco_index      = h1->mmco_index;
    h->mmco_reset      = h1->mmco_reset;
    h->long_ref_count  = h1->long_ref_count;
    h->short_ref_count = h1->short_ref_count;

    copy_picture_range(h->short_ref, h1->short_ref, 32, h, h1);
    copy_picture_range(h->long_ref, h1->long_ref, 32, h, h1);
    copy_picture_range(h->delayed_pic, h1->delayed_pic,
                       MAX_DELAYED_PIC_COUNT + 2, h, h1);

    h->frame_recovered       = h1->frame_recovered;

    if (!h->cur_pic_ptr)
        return 0;

    if (!h->droppable) {
        err = ff_h264_execute_ref_pic_marking(h, h->mmco, h->mmco_index);
        h->poc.prev_poc_msb = h->poc.poc_msb;
        h->poc.prev_poc_lsb = h->poc.poc_lsb;
    }
    h->poc.prev_frame_num_offset = h->poc.frame_num_offset;
    h->poc.prev_frame_num        = h->poc.frame_num;

    h->recovery_frame        = h1->recovery_frame;

    return err;
}

static int h264_frame_start(H264Context *h)
{
    H264Picture *pic;
    int i, ret;
    const int pixel_shift = h->pixel_shift;
    int c[4] = {
        1<<(h->ps.sps->bit_depth_luma-1),
        1<<(h->ps.sps->bit_depth_chroma-1),
        1<<(h->ps.sps->bit_depth_chroma-1),
        -1
    };

    if (!ff_thread_can_start_frame(h->avctx)) {
        av_log(h->avctx, AV_LOG_ERROR, "Attempt to start a frame outside SETUP state\n");
        return -1;
    }

    release_unused_pictures(h, 1);
    h->cur_pic_ptr = NULL;

    i = find_unused_picture(h);
    if (i < 0) {
        av_log(h->avctx, AV_LOG_ERROR, "no frame buffer available\n");
        return i;
    }
    pic = &h->DPB[i];

    pic->reference              = h->droppable ? 0 : h->picture_structure;
    pic->f->coded_picture_number = h->coded_picture_number++;
    pic->field_picture          = h->picture_structure != PICT_FRAME;
    pic->frame_num               = h->poc.frame_num;
    /*
     * Zero key_frame here; IDR markings per slice in frame or fields are ORed
     * in later.
     * See decode_nal_units().
     */
    pic->f->key_frame = 0;
    pic->mmco_reset  = 0;
    pic->recovered   = 0;
    pic->invalid_gap = 0;
    pic->sei_recovery_frame_cnt = h->sei.recovery_point.recovery_frame_cnt;

<<<<<<< HEAD
    if ((ret = alloc_picture(h, pic)) < 0)
        return ret;
    if(!h->frame_recovered && !h->avctx->hwaccel
#if FF_API_CAP_VDPAU
       && !(h->avctx->codec->capabilities & AV_CODEC_CAP_HWACCEL_VDPAU)
#endif
       )
        ff_color_frame(pic->f, c);

    h->cur_pic_ptr = pic;
    ff_h264_unref_picture(h, &h->cur_pic);
    if (CONFIG_ERROR_RESILIENCE) {
        ff_h264_set_erpic(&h->slice_ctx[0].er.cur_pic, NULL);
    }

    if ((ret = ff_h264_ref_picture(h, &h->cur_pic, h->cur_pic_ptr)) < 0)
        return ret;

    for (i = 0; i < h->nb_slice_ctx; i++) {
        h->slice_ctx[i].linesize   = h->cur_pic_ptr->f->linesize[0];
        h->slice_ctx[i].uvlinesize = h->cur_pic_ptr->f->linesize[1];
    }

    if (CONFIG_ERROR_RESILIENCE && h->enable_er) {
=======
    pic->f->pict_type = h->slice_ctx[0].slice_type;

    if (CONFIG_ERROR_RESILIENCE && h->enable_er)
>>>>>>> 370ddc7b
        ff_er_frame_start(&h->slice_ctx[0].er);
        ff_h264_set_erpic(&h->slice_ctx[0].er.last_pic, NULL);
        ff_h264_set_erpic(&h->slice_ctx[0].er.next_pic, NULL);
    }

    for (i = 0; i < 16; i++) {
        h->block_offset[i]           = (4 * ((scan8[i] - scan8[0]) & 7) << pixel_shift) + 4 * pic->f->linesize[0] * ((scan8[i] - scan8[0]) >> 3);
        h->block_offset[48 + i]      = (4 * ((scan8[i] - scan8[0]) & 7) << pixel_shift) + 8 * pic->f->linesize[0] * ((scan8[i] - scan8[0]) >> 3);
    }
    for (i = 0; i < 16; i++) {
        h->block_offset[16 + i]      =
        h->block_offset[32 + i]      = (4 * ((scan8[i] - scan8[0]) & 7) << pixel_shift) + 4 * pic->f->linesize[1] * ((scan8[i] - scan8[0]) >> 3);
        h->block_offset[48 + 16 + i] =
        h->block_offset[48 + 32 + i] = (4 * ((scan8[i] - scan8[0]) & 7) << pixel_shift) + 8 * pic->f->linesize[1] * ((scan8[i] - scan8[0]) >> 3);
    }

    /* We mark the current picture as non-reference after allocating it, so
     * that if we break out due to an error it can be released automatically
     * in the next ff_mpv_frame_start().
     */
    h->cur_pic_ptr->reference = 0;

    h->cur_pic_ptr->field_poc[0] = h->cur_pic_ptr->field_poc[1] = INT_MAX;

    h->next_output_pic = NULL;

    assert(h->cur_pic_ptr->long_ref == 0);

    return 0;
}

static av_always_inline void backup_mb_border(const H264Context *h, H264SliceContext *sl,
                                              uint8_t *src_y,
                                              uint8_t *src_cb, uint8_t *src_cr,
                                              int linesize, int uvlinesize,
                                              int simple)
{
    uint8_t *top_border;
    int top_idx = 1;
    const int pixel_shift = h->pixel_shift;
    int chroma444 = CHROMA444(h);
    int chroma422 = CHROMA422(h);

    src_y  -= linesize;
    src_cb -= uvlinesize;
    src_cr -= uvlinesize;

    if (!simple && FRAME_MBAFF(h)) {
        if (sl->mb_y & 1) {
            if (!MB_MBAFF(sl)) {
                top_border = sl->top_borders[0][sl->mb_x];
                AV_COPY128(top_border, src_y + 15 * linesize);
                if (pixel_shift)
                    AV_COPY128(top_border + 16, src_y + 15 * linesize + 16);
                if (simple || !CONFIG_GRAY || !(h->flags & AV_CODEC_FLAG_GRAY)) {
                    if (chroma444) {
                        if (pixel_shift) {
                            AV_COPY128(top_border + 32, src_cb + 15 * uvlinesize);
                            AV_COPY128(top_border + 48, src_cb + 15 * uvlinesize + 16);
                            AV_COPY128(top_border + 64, src_cr + 15 * uvlinesize);
                            AV_COPY128(top_border + 80, src_cr + 15 * uvlinesize + 16);
                        } else {
                            AV_COPY128(top_border + 16, src_cb + 15 * uvlinesize);
                            AV_COPY128(top_border + 32, src_cr + 15 * uvlinesize);
                        }
                    } else if (chroma422) {
                        if (pixel_shift) {
                            AV_COPY128(top_border + 32, src_cb + 15 * uvlinesize);
                            AV_COPY128(top_border + 48, src_cr + 15 * uvlinesize);
                        } else {
                            AV_COPY64(top_border + 16, src_cb + 15 * uvlinesize);
                            AV_COPY64(top_border + 24, src_cr + 15 * uvlinesize);
                        }
                    } else {
                        if (pixel_shift) {
                            AV_COPY128(top_border + 32, src_cb + 7 * uvlinesize);
                            AV_COPY128(top_border + 48, src_cr + 7 * uvlinesize);
                        } else {
                            AV_COPY64(top_border + 16, src_cb + 7 * uvlinesize);
                            AV_COPY64(top_border + 24, src_cr + 7 * uvlinesize);
                        }
                    }
                }
            }
        } else if (MB_MBAFF(sl)) {
            top_idx = 0;
        } else
            return;
    }

    top_border = sl->top_borders[top_idx][sl->mb_x];
    /* There are two lines saved, the line above the top macroblock
     * of a pair, and the line above the bottom macroblock. */
    AV_COPY128(top_border, src_y + 16 * linesize);
    if (pixel_shift)
        AV_COPY128(top_border + 16, src_y + 16 * linesize + 16);

    if (simple || !CONFIG_GRAY || !(h->flags & AV_CODEC_FLAG_GRAY)) {
        if (chroma444) {
            if (pixel_shift) {
                AV_COPY128(top_border + 32, src_cb + 16 * linesize);
                AV_COPY128(top_border + 48, src_cb + 16 * linesize + 16);
                AV_COPY128(top_border + 64, src_cr + 16 * linesize);
                AV_COPY128(top_border + 80, src_cr + 16 * linesize + 16);
            } else {
                AV_COPY128(top_border + 16, src_cb + 16 * linesize);
                AV_COPY128(top_border + 32, src_cr + 16 * linesize);
            }
        } else if (chroma422) {
            if (pixel_shift) {
                AV_COPY128(top_border + 32, src_cb + 16 * uvlinesize);
                AV_COPY128(top_border + 48, src_cr + 16 * uvlinesize);
            } else {
                AV_COPY64(top_border + 16, src_cb + 16 * uvlinesize);
                AV_COPY64(top_border + 24, src_cr + 16 * uvlinesize);
            }
        } else {
            if (pixel_shift) {
                AV_COPY128(top_border + 32, src_cb + 8 * uvlinesize);
                AV_COPY128(top_border + 48, src_cr + 8 * uvlinesize);
            } else {
                AV_COPY64(top_border + 16, src_cb + 8 * uvlinesize);
                AV_COPY64(top_border + 24, src_cr + 8 * uvlinesize);
            }
        }
    }
}

/**
 * Initialize implicit_weight table.
 * @param field  0/1 initialize the weight for interlaced MBAFF
 *                -1 initializes the rest
 */
static void implicit_weight_table(const H264Context *h, H264SliceContext *sl, int field)
{
    int ref0, ref1, i, cur_poc, ref_start, ref_count0, ref_count1;

    for (i = 0; i < 2; i++) {
        sl->pwt.luma_weight_flag[i]   = 0;
        sl->pwt.chroma_weight_flag[i] = 0;
    }

    if (field < 0) {
        if (h->picture_structure == PICT_FRAME) {
            cur_poc = h->cur_pic_ptr->poc;
        } else {
            cur_poc = h->cur_pic_ptr->field_poc[h->picture_structure - 1];
        }
        if (sl->ref_count[0] == 1 && sl->ref_count[1] == 1 && !FRAME_MBAFF(h) &&
            sl->ref_list[0][0].poc + (int64_t)sl->ref_list[1][0].poc == 2 * cur_poc) {
            sl->pwt.use_weight        = 0;
            sl->pwt.use_weight_chroma = 0;
            return;
        }
        ref_start  = 0;
        ref_count0 = sl->ref_count[0];
        ref_count1 = sl->ref_count[1];
    } else {
        cur_poc    = h->cur_pic_ptr->field_poc[field];
        ref_start  = 16;
        ref_count0 = 16 + 2 * sl->ref_count[0];
        ref_count1 = 16 + 2 * sl->ref_count[1];
    }

    sl->pwt.use_weight               = 2;
    sl->pwt.use_weight_chroma        = 2;
    sl->pwt.luma_log2_weight_denom   = 5;
    sl->pwt.chroma_log2_weight_denom = 5;

    for (ref0 = ref_start; ref0 < ref_count0; ref0++) {
        int64_t poc0 = sl->ref_list[0][ref0].poc;
        for (ref1 = ref_start; ref1 < ref_count1; ref1++) {
            int w = 32;
            if (!sl->ref_list[0][ref0].parent->long_ref && !sl->ref_list[1][ref1].parent->long_ref) {
                int poc1 = sl->ref_list[1][ref1].poc;
                int td   = av_clip_int8(poc1 - poc0);
                if (td) {
                    int tb = av_clip_int8(cur_poc - poc0);
                    int tx = (16384 + (FFABS(td) >> 1)) / td;
                    int dist_scale_factor = (tb * tx + 32) >> 8;
                    if (dist_scale_factor >= -64 && dist_scale_factor <= 128)
                        w = 64 - dist_scale_factor;
                }
            }
            if (field < 0) {
                sl->pwt.implicit_weight[ref0][ref1][0] =
                sl->pwt.implicit_weight[ref0][ref1][1] = w;
            } else {
                sl->pwt.implicit_weight[ref0][ref1][field] = w;
            }
        }
    }
}

/**
 * initialize scan tables
 */
static void init_scan_tables(H264Context *h)
{
    int i;
    for (i = 0; i < 16; i++) {
#define TRANSPOSE(x) ((x) >> 2) | (((x) << 2) & 0xF)
        h->zigzag_scan[i] = TRANSPOSE(ff_zigzag_scan[i]);
        h->field_scan[i]  = TRANSPOSE(field_scan[i]);
#undef TRANSPOSE
    }
    for (i = 0; i < 64; i++) {
#define TRANSPOSE(x) ((x) >> 3) | (((x) & 7) << 3)
        h->zigzag_scan8x8[i]       = TRANSPOSE(ff_zigzag_direct[i]);
        h->zigzag_scan8x8_cavlc[i] = TRANSPOSE(zigzag_scan8x8_cavlc[i]);
        h->field_scan8x8[i]        = TRANSPOSE(field_scan8x8[i]);
        h->field_scan8x8_cavlc[i]  = TRANSPOSE(field_scan8x8_cavlc[i]);
#undef TRANSPOSE
    }
    if (h->ps.sps->transform_bypass) { // FIXME same ugly
        memcpy(h->zigzag_scan_q0          , ff_zigzag_scan          , sizeof(h->zigzag_scan_q0         ));
        memcpy(h->zigzag_scan8x8_q0       , ff_zigzag_direct        , sizeof(h->zigzag_scan8x8_q0      ));
        memcpy(h->zigzag_scan8x8_cavlc_q0 , zigzag_scan8x8_cavlc    , sizeof(h->zigzag_scan8x8_cavlc_q0));
        memcpy(h->field_scan_q0           , field_scan              , sizeof(h->field_scan_q0          ));
        memcpy(h->field_scan8x8_q0        , field_scan8x8           , sizeof(h->field_scan8x8_q0       ));
        memcpy(h->field_scan8x8_cavlc_q0  , field_scan8x8_cavlc     , sizeof(h->field_scan8x8_cavlc_q0 ));
    } else {
        memcpy(h->zigzag_scan_q0          , h->zigzag_scan          , sizeof(h->zigzag_scan_q0         ));
        memcpy(h->zigzag_scan8x8_q0       , h->zigzag_scan8x8       , sizeof(h->zigzag_scan8x8_q0      ));
        memcpy(h->zigzag_scan8x8_cavlc_q0 , h->zigzag_scan8x8_cavlc , sizeof(h->zigzag_scan8x8_cavlc_q0));
        memcpy(h->field_scan_q0           , h->field_scan           , sizeof(h->field_scan_q0          ));
        memcpy(h->field_scan8x8_q0        , h->field_scan8x8        , sizeof(h->field_scan8x8_q0       ));
        memcpy(h->field_scan8x8_cavlc_q0  , h->field_scan8x8_cavlc  , sizeof(h->field_scan8x8_cavlc_q0 ));
    }
}

static enum AVPixelFormat get_pixel_format(H264Context *h, int force_callback)
{
#define HWACCEL_MAX (CONFIG_H264_DXVA2_HWACCEL + \
                     CONFIG_H264_D3D11VA_HWACCEL + \
                     CONFIG_H264_VAAPI_HWACCEL + \
                     (CONFIG_H264_VDA_HWACCEL * 2) + \
                     CONFIG_H264_VIDEOTOOLBOX_HWACCEL + \
                     CONFIG_H264_VDPAU_HWACCEL)
    enum AVPixelFormat pix_fmts[HWACCEL_MAX + 2], *fmt = pix_fmts;
    const enum AVPixelFormat *choices = pix_fmts;
    int i;

    switch (h->ps.sps->bit_depth_luma) {
    case 9:
        if (CHROMA444(h)) {
            if (h->avctx->colorspace == AVCOL_SPC_RGB) {
                *fmt++ = AV_PIX_FMT_GBRP9;
            } else
                *fmt++ = AV_PIX_FMT_YUV444P9;
        } else if (CHROMA422(h))
            *fmt++ = AV_PIX_FMT_YUV422P9;
        else
            *fmt++ = AV_PIX_FMT_YUV420P9;
        break;
    case 10:
        if (CHROMA444(h)) {
            if (h->avctx->colorspace == AVCOL_SPC_RGB) {
                *fmt++ = AV_PIX_FMT_GBRP10;
            } else
                *fmt++ = AV_PIX_FMT_YUV444P10;
        } else if (CHROMA422(h))
            *fmt++ = AV_PIX_FMT_YUV422P10;
        else
            *fmt++ = AV_PIX_FMT_YUV420P10;
        break;
    case 12:
        if (CHROMA444(h)) {
            if (h->avctx->colorspace == AVCOL_SPC_RGB) {
                *fmt++ = AV_PIX_FMT_GBRP12;
            } else
                *fmt++ = AV_PIX_FMT_YUV444P12;
        } else if (CHROMA422(h))
            *fmt++ = AV_PIX_FMT_YUV422P12;
        else
            *fmt++ = AV_PIX_FMT_YUV420P12;
        break;
    case 14:
        if (CHROMA444(h)) {
            if (h->avctx->colorspace == AVCOL_SPC_RGB) {
                *fmt++ = AV_PIX_FMT_GBRP14;
            } else
                *fmt++ = AV_PIX_FMT_YUV444P14;
        } else if (CHROMA422(h))
            *fmt++ = AV_PIX_FMT_YUV422P14;
        else
            *fmt++ = AV_PIX_FMT_YUV420P14;
        break;
    case 8:
#if CONFIG_H264_VDPAU_HWACCEL
        *fmt++ = AV_PIX_FMT_VDPAU;
#endif
        if (CHROMA444(h)) {
            if (h->avctx->colorspace == AVCOL_SPC_RGB)
                *fmt++ = AV_PIX_FMT_GBRP;
            else if (h->avctx->color_range == AVCOL_RANGE_JPEG)
                *fmt++ = AV_PIX_FMT_YUVJ444P;
            else
                *fmt++ = AV_PIX_FMT_YUV444P;
        } else if (CHROMA422(h)) {
            if (h->avctx->color_range == AVCOL_RANGE_JPEG)
                *fmt++ = AV_PIX_FMT_YUVJ422P;
            else
                *fmt++ = AV_PIX_FMT_YUV422P;
        } else {
#if CONFIG_H264_DXVA2_HWACCEL
            *fmt++ = AV_PIX_FMT_DXVA2_VLD;
#endif
#if CONFIG_H264_D3D11VA_HWACCEL
            *fmt++ = AV_PIX_FMT_D3D11VA_VLD;
#endif
#if CONFIG_H264_VAAPI_HWACCEL
            *fmt++ = AV_PIX_FMT_VAAPI;
#endif
#if CONFIG_H264_VDA_HWACCEL
            *fmt++ = AV_PIX_FMT_VDA_VLD;
            *fmt++ = AV_PIX_FMT_VDA;
#endif
#if CONFIG_H264_VIDEOTOOLBOX_HWACCEL
            *fmt++ = AV_PIX_FMT_VIDEOTOOLBOX;
#endif
            if (h->avctx->codec->pix_fmts)
                choices = h->avctx->codec->pix_fmts;
            else if (h->avctx->color_range == AVCOL_RANGE_JPEG)
                *fmt++ = AV_PIX_FMT_YUVJ420P;
            else
                *fmt++ = AV_PIX_FMT_YUV420P;
        }
        break;
    default:
        av_log(h->avctx, AV_LOG_ERROR,
               "Unsupported bit depth %d\n", h->ps.sps->bit_depth_luma);
        return AVERROR_INVALIDDATA;
    }

    *fmt = AV_PIX_FMT_NONE;

    for (i=0; choices[i] != AV_PIX_FMT_NONE; i++)
        if (choices[i] == h->avctx->pix_fmt && !force_callback)
            return choices[i];
    return ff_thread_get_format(h->avctx, choices);
}

/* export coded and cropped frame dimensions to AVCodecContext */
static int init_dimensions(H264Context *h)
{
    SPS *sps = h->ps.sps;
    int width  = h->width  - (sps->crop_right + sps->crop_left);
    int height = h->height - (sps->crop_top   + sps->crop_bottom);
    av_assert0(sps->crop_right + sps->crop_left < (unsigned)h->width);
    av_assert0(sps->crop_top + sps->crop_bottom < (unsigned)h->height);

    /* handle container cropping */
    if (FFALIGN(h->avctx->width,  16) == FFALIGN(width,  16) &&
        FFALIGN(h->avctx->height, 16) == FFALIGN(height, 16) &&
        h->avctx->width  <= width &&
        h->avctx->height <= height
    ) {
        width  = h->avctx->width;
        height = h->avctx->height;
    }

    if (width <= 0 || height <= 0) {
        av_log(h->avctx, AV_LOG_ERROR, "Invalid cropped dimensions: %dx%d.\n",
               width, height);
        if (h->avctx->err_recognition & AV_EF_EXPLODE)
            return AVERROR_INVALIDDATA;

        av_log(h->avctx, AV_LOG_WARNING, "Ignoring cropping information.\n");
        sps->crop_bottom =
        sps->crop_top    =
        sps->crop_right  =
        sps->crop_left   =
        sps->crop        = 0;

        width  = h->width;
        height = h->height;
    }

    h->avctx->coded_width  = h->width;
    h->avctx->coded_height = h->height;
    h->avctx->width        = width;
    h->avctx->height       = height;

    return 0;
}

static int h264_slice_header_init(H264Context *h)
{
    const SPS *sps = h->ps.sps;
    int nb_slices = (HAVE_THREADS &&
                     h->avctx->active_thread_type & FF_THREAD_SLICE) ?
                    h->avctx->thread_count : 1;
    int i, ret;

    ff_set_sar(h->avctx, sps->sar);
    av_pix_fmt_get_chroma_sub_sample(h->avctx->pix_fmt,
                                     &h->chroma_x_shift, &h->chroma_y_shift);

    if (sps->timing_info_present_flag) {
        int64_t den = sps->time_scale;
        if (h->sei.unregistered.x264_build < 44U)
            den *= 2;
        av_reduce(&h->avctx->framerate.den, &h->avctx->framerate.num,
                  sps->num_units_in_tick * h->avctx->ticks_per_frame, den, 1 << 30);
    }

    ff_h264_free_tables(h);

    h->first_field           = 0;
    h->prev_interlaced_frame = 1;

    init_scan_tables(h);
    ret = ff_h264_alloc_tables(h);
    if (ret < 0) {
        av_log(h->avctx, AV_LOG_ERROR, "Could not allocate memory\n");
        goto fail;
    }

#if FF_API_CAP_VDPAU
    if (h->avctx->codec &&
        h->avctx->codec->capabilities & AV_CODEC_CAP_HWACCEL_VDPAU &&
        (sps->bit_depth_luma != 8 || sps->chroma_format_idc > 1)) {
        av_log(h->avctx, AV_LOG_ERROR,
                "VDPAU decoding does not support video colorspace.\n");
        ret = AVERROR_INVALIDDATA;
        goto fail;
    }
#endif

    if (sps->bit_depth_luma < 8 || sps->bit_depth_luma > 14 ||
        sps->bit_depth_luma == 11 || sps->bit_depth_luma == 13
    ) {
        av_log(h->avctx, AV_LOG_ERROR, "Unsupported bit depth %d\n",
               sps->bit_depth_luma);
        ret = AVERROR_INVALIDDATA;
        goto fail;
    }

    h->cur_bit_depth_luma         =
    h->avctx->bits_per_raw_sample = sps->bit_depth_luma;
    h->cur_chroma_format_idc      = sps->chroma_format_idc;
    h->pixel_shift                = sps->bit_depth_luma > 8;
    h->chroma_format_idc          = sps->chroma_format_idc;
    h->bit_depth_luma             = sps->bit_depth_luma;

    ff_h264dsp_init(&h->h264dsp, sps->bit_depth_luma,
                    sps->chroma_format_idc);
    ff_h264chroma_init(&h->h264chroma, sps->bit_depth_chroma);
    ff_h264qpel_init(&h->h264qpel, sps->bit_depth_luma);
    ff_h264_pred_init(&h->hpc, h->avctx->codec_id, sps->bit_depth_luma,
                      sps->chroma_format_idc);
    ff_videodsp_init(&h->vdsp, sps->bit_depth_luma);

    if (nb_slices > H264_MAX_THREADS || (nb_slices > h->mb_height && h->mb_height)) {
        int max_slices;
        if (h->mb_height)
            max_slices = FFMIN(H264_MAX_THREADS, h->mb_height);
        else
            max_slices = H264_MAX_THREADS;
        av_log(h->avctx, AV_LOG_WARNING, "too many threads/slices %d,"
               " reducing to %d\n", nb_slices, max_slices);
        nb_slices = max_slices;
    }
    h->slice_context_count = nb_slices;
    h->max_contexts = FFMIN(h->max_contexts, nb_slices);

    if (!HAVE_THREADS || !(h->avctx->active_thread_type & FF_THREAD_SLICE)) {
        ret = ff_h264_slice_context_init(h, &h->slice_ctx[0]);
        if (ret < 0) {
            av_log(h->avctx, AV_LOG_ERROR, "context_init() failed.\n");
            goto fail;
        }
    } else {
        for (i = 0; i < h->slice_context_count; i++) {
            H264SliceContext *sl = &h->slice_ctx[i];

            sl->h264               = h;
            sl->intra4x4_pred_mode = h->intra4x4_pred_mode + i * 8 * 2 * h->mb_stride;
            sl->mvd_table[0]       = h->mvd_table[0]       + i * 8 * 2 * h->mb_stride;
            sl->mvd_table[1]       = h->mvd_table[1]       + i * 8 * 2 * h->mb_stride;

            if ((ret = ff_h264_slice_context_init(h, sl)) < 0) {
                av_log(h->avctx, AV_LOG_ERROR, "context_init() failed.\n");
                goto fail;
            }
        }
    }

    h->context_initialized = 1;

    return 0;
fail:
    ff_h264_free_tables(h);
    h->context_initialized = 0;
    return ret;
}

static enum AVPixelFormat non_j_pixfmt(enum AVPixelFormat a)
{
    switch (a) {
    case AV_PIX_FMT_YUVJ420P: return AV_PIX_FMT_YUV420P;
    case AV_PIX_FMT_YUVJ422P: return AV_PIX_FMT_YUV422P;
    case AV_PIX_FMT_YUVJ444P: return AV_PIX_FMT_YUV444P;
    default:
        return a;
    }
}

/**
 * Decode a slice header.
 * This will (re)intialize the decoder and call h264_frame_start() as needed.
 *
 * @param h h264context
 *
 * @return 0 if okay, <0 if an error occurred, 1 if decoding must not be multithreaded
 */
int ff_h264_decode_slice_header(H264Context *h, H264SliceContext *sl)
{
    const SPS *sps;
    const PPS *pps;
    unsigned int first_mb_in_slice;
    unsigned int pps_id;
    int ret;
    unsigned int slice_type, tmp, i, j;
    int last_pic_structure, last_pic_droppable;
    int must_reinit;
    int needs_reinit = 0;
    int field_pic_flag, bottom_field_flag;
    int first_slice = sl == h->slice_ctx && !h->current_slice;
    int frame_num, droppable, picture_structure;
    int mb_aff_frame, last_mb_aff_frame;

    if (first_slice)
        av_assert0(!h->setup_finished);

    first_mb_in_slice = get_ue_golomb_long(&sl->gb);

    if (first_mb_in_slice == 0) { // FIXME better field boundary detection
        if (h->current_slice) {
            if (h->setup_finished) {
                av_log(h->avctx, AV_LOG_ERROR, "Too many fields\n");
                return AVERROR_INVALIDDATA;
            }
            if (h->max_contexts > 1) {
                if (!h->single_decode_warning) {
                    av_log(h->avctx, AV_LOG_WARNING, "Cannot decode multiple access units as slice threads\n");
                    h->single_decode_warning = 1;
                }
                h->max_contexts = 1;
                return SLICE_SINGLETHREAD;
            }

            if (h->cur_pic_ptr && FIELD_PICTURE(h) && h->first_field) {
                ret = ff_h264_field_end(h, h->slice_ctx, 1);
                h->current_slice = 0;
                if (ret < 0)
                    return ret;
            } else if (h->cur_pic_ptr && !FIELD_PICTURE(h) && !h->first_field && h->nal_unit_type  == NAL_IDR_SLICE) {
                av_log(h, AV_LOG_WARNING, "Broken frame packetizing\n");
                ret = ff_h264_field_end(h, h->slice_ctx, 1);
                h->current_slice = 0;
                ff_thread_report_progress(&h->cur_pic_ptr->tf, INT_MAX, 0);
                ff_thread_report_progress(&h->cur_pic_ptr->tf, INT_MAX, 1);
                h->cur_pic_ptr = NULL;
                if (ret < 0)
                    return ret;
            } else
                return AVERROR_INVALIDDATA;
        }

        if (!h->first_field) {
            if (h->cur_pic_ptr && !h->droppable) {
                ff_thread_report_progress(&h->cur_pic_ptr->tf, INT_MAX,
                                          h->picture_structure == PICT_BOTTOM_FIELD);
            }
            h->cur_pic_ptr = NULL;
        }
    }

    if (!h->current_slice)
        av_assert0(sl == h->slice_ctx);

    slice_type = get_ue_golomb_31(&sl->gb);
    if (slice_type > 9) {
        av_log(h->avctx, AV_LOG_ERROR,
               "slice type %d too large at %d\n",
               slice_type, first_mb_in_slice);
        return AVERROR_INVALIDDATA;
    }
    if (slice_type > 4) {
        slice_type -= 5;
        sl->slice_type_fixed = 1;
    } else
        sl->slice_type_fixed = 0;

    slice_type         = ff_h264_golomb_to_pict_type[slice_type];
    sl->slice_type     = slice_type;
    sl->slice_type_nos = slice_type & 3;

    if (h->nal_unit_type  == NAL_IDR_SLICE &&
        sl->slice_type_nos != AV_PICTURE_TYPE_I) {
        av_log(h->avctx, AV_LOG_ERROR, "A non-intra slice in an IDR NAL unit.\n");
        return AVERROR_INVALIDDATA;
    }

<<<<<<< HEAD
    if (h->current_slice == 0 && !h->first_field) {
        if (
            (h->avctx->skip_frame >= AVDISCARD_NONREF && !h->nal_ref_idc) ||
            (h->avctx->skip_frame >= AVDISCARD_BIDIR  && sl->slice_type_nos == AV_PICTURE_TYPE_B) ||
            (h->avctx->skip_frame >= AVDISCARD_NONINTRA && sl->slice_type_nos != AV_PICTURE_TYPE_I) ||
            (h->avctx->skip_frame >= AVDISCARD_NONKEY && h->nal_unit_type != NAL_IDR_SLICE && h->sei.recovery_point.recovery_frame_cnt < 0) ||
            h->avctx->skip_frame >= AVDISCARD_ALL) {
            return SLICE_SKIPED;
        }
    }

    // to make a few old functions happy, it's wrong though
    if (!h->setup_finished)
        h->pict_type = sl->slice_type;

=======
>>>>>>> 370ddc7b
    pps_id = get_ue_golomb(&sl->gb);
    if (pps_id >= MAX_PPS_COUNT) {
        av_log(h->avctx, AV_LOG_ERROR, "pps_id %u out of range\n", pps_id);
        return AVERROR_INVALIDDATA;
    }
    if (!h->ps.pps_list[pps_id]) {
        av_log(h->avctx, AV_LOG_ERROR,
               "non-existing PPS %u referenced\n",
               pps_id);
        return AVERROR_INVALIDDATA;
    }
    if (h->au_pps_id >= 0 && pps_id != h->au_pps_id) {
        av_log(h->avctx, AV_LOG_ERROR,
               "PPS change from %d to %d forbidden\n",
               h->au_pps_id, pps_id);
        return AVERROR_INVALIDDATA;
    }

    pps = (const PPS*)h->ps.pps_list[pps_id]->data;

    if (!h->ps.sps_list[pps->sps_id]) {
        av_log(h->avctx, AV_LOG_ERROR,
               "non-existing SPS %u referenced\n",
               pps->sps_id);
        return AVERROR_INVALIDDATA;
    }

    if (first_slice) {
        av_buffer_unref(&h->ps.pps_ref);
        h->ps.pps = NULL;
        h->ps.pps_ref = av_buffer_ref(h->ps.pps_list[pps_id]);
        if (!h->ps.pps_ref)
            return AVERROR(ENOMEM);
        h->ps.pps = (const PPS*)h->ps.pps_ref->data;
    } else {
        if (h->ps.pps->sps_id != pps->sps_id ||
            h->ps.pps->transform_8x8_mode != pps->transform_8x8_mode /*||
            (h->setup_finished && h->ps.pps != pps)*/) {
            av_log(h->avctx, AV_LOG_ERROR, "PPS changed between slices\n");
            return AVERROR_INVALIDDATA;
        }
    }

    if (h->ps.sps != (const SPS*)h->ps.sps_list[h->ps.pps->sps_id]->data ||
        pps->sps_id != h->current_sps_id) {

        if (!first_slice) {
            av_log(h->avctx, AV_LOG_ERROR,
               "SPS changed in the middle of the frame\n");
            return AVERROR_INVALIDDATA;
        }

        av_buffer_unref(&h->ps.sps_ref);
        h->ps.sps = NULL;
        h->ps.sps_ref = av_buffer_ref(h->ps.sps_list[h->ps.pps->sps_id]);
        if (!h->ps.sps_ref)
            return AVERROR(ENOMEM);
        h->ps.sps = (const SPS*)h->ps.sps_ref->data;

        if (h->mb_width  != h->ps.sps->mb_width ||
            h->mb_height != h->ps.sps->mb_height * (2 - h->ps.sps->frame_mbs_only_flag) ||
            h->cur_bit_depth_luma    != h->ps.sps->bit_depth_luma ||
            h->cur_chroma_format_idc != h->ps.sps->chroma_format_idc
        )
            needs_reinit = 1;

        if (h->bit_depth_luma    != h->ps.sps->bit_depth_luma ||
            h->chroma_format_idc != h->ps.sps->chroma_format_idc)
            needs_reinit         = 1;
    }

    pps = h->ps.pps;
    sps = h->ps.sps;

    must_reinit = (h->context_initialized &&
                    (   16*sps->mb_width != h->avctx->coded_width
                     || 16*sps->mb_height * (2 - sps->frame_mbs_only_flag) != h->avctx->coded_height
                     || h->cur_bit_depth_luma    != sps->bit_depth_luma
                     || h->cur_chroma_format_idc != sps->chroma_format_idc
                     || h->mb_width  != sps->mb_width
                     || h->mb_height != sps->mb_height * (2 - sps->frame_mbs_only_flag)
                    ));
    if (h->avctx->pix_fmt == AV_PIX_FMT_NONE
        || (non_j_pixfmt(h->avctx->pix_fmt) != non_j_pixfmt(get_pixel_format(h, 0))))
        must_reinit = 1;

    if (first_slice && av_cmp_q(sps->sar, h->avctx->sample_aspect_ratio))
        must_reinit = 1;

    if (!h->setup_finished) {
        h->avctx->profile = ff_h264_get_profile(sps);
        h->avctx->level   = sps->level_idc;
        h->avctx->refs    = sps->ref_frame_count;

        h->mb_width  = sps->mb_width;
        h->mb_height = sps->mb_height * (2 - sps->frame_mbs_only_flag);
        h->mb_num    = h->mb_width * h->mb_height;
        h->mb_stride = h->mb_width + 1;

        h->b_stride = h->mb_width * 4;

        h->chroma_y_shift = sps->chroma_format_idc <= 1; // 400 uses yuv420p

        h->width  = 16 * h->mb_width;
        h->height = 16 * h->mb_height;

        ret = init_dimensions(h);
        if (ret < 0)
            return ret;

        if (sps->video_signal_type_present_flag) {
            h->avctx->color_range = sps->full_range > 0 ? AVCOL_RANGE_JPEG
                                                        : AVCOL_RANGE_MPEG;
            if (sps->colour_description_present_flag) {
                if (h->avctx->colorspace != sps->colorspace)
                    needs_reinit = 1;
                h->avctx->color_primaries = sps->color_primaries;
                h->avctx->color_trc       = sps->color_trc;
                h->avctx->colorspace      = sps->colorspace;
            }
        }
    }

    if (h->context_initialized &&
        (must_reinit || needs_reinit)) {
        h->context_initialized = 0;
        if (sl != h->slice_ctx) {
            av_log(h->avctx, AV_LOG_ERROR,
                   "changing width %d -> %d / height %d -> %d on "
                   "slice %d\n",
                   h->width, h->avctx->coded_width,
                   h->height, h->avctx->coded_height,
                   h->current_slice + 1);
            return AVERROR_INVALIDDATA;
        }

        av_assert1(first_slice);

        ff_h264_flush_change(h);

        if ((ret = get_pixel_format(h, 1)) < 0)
            return ret;
        h->avctx->pix_fmt = ret;

        av_log(h->avctx, AV_LOG_INFO, "Reinit context to %dx%d, "
               "pix_fmt: %s\n", h->width, h->height, av_get_pix_fmt_name(h->avctx->pix_fmt));

        if ((ret = h264_slice_header_init(h)) < 0) {
            av_log(h->avctx, AV_LOG_ERROR,
                   "h264_slice_header_init() failed\n");
            return ret;
        }
    }
    if (!h->context_initialized) {
        if (sl != h->slice_ctx) {
            av_log(h->avctx, AV_LOG_ERROR,
                   "Cannot (re-)initialize context during parallel decoding.\n");
            return AVERROR_PATCHWELCOME;
        }

        if ((ret = get_pixel_format(h, 1)) < 0)
            return ret;
        h->avctx->pix_fmt = ret;

        if ((ret = h264_slice_header_init(h)) < 0) {
            av_log(h->avctx, AV_LOG_ERROR,
                   "h264_slice_header_init() failed\n");
            return ret;
        }
    }

    frame_num = get_bits(&sl->gb, sps->log2_max_frame_num);
    if (!first_slice) {
        if (h->poc.frame_num != frame_num) {
            av_log(h->avctx, AV_LOG_ERROR, "Frame num change from %d to %d\n",
                   h->poc.frame_num, frame_num);
            return AVERROR_INVALIDDATA;
        }
    }

    if (!h->setup_finished)
        h->poc.frame_num = frame_num;

    sl->mb_mbaff       = 0;
    mb_aff_frame       = 0;
    last_mb_aff_frame  = h->mb_aff_frame;
    last_pic_structure = h->picture_structure;
    last_pic_droppable = h->droppable;

    droppable = h->nal_ref_idc == 0;
    if (sps->frame_mbs_only_flag) {
        picture_structure = PICT_FRAME;
    } else {
        if (!h->ps.sps->direct_8x8_inference_flag && slice_type == AV_PICTURE_TYPE_B) {
            av_log(h->avctx, AV_LOG_ERROR, "This stream was generated by a broken encoder, invalid 8x8 inference\n");
            return -1;
        }
        field_pic_flag = get_bits1(&sl->gb);

        if (field_pic_flag) {
            bottom_field_flag = get_bits1(&sl->gb);
            picture_structure = PICT_TOP_FIELD + bottom_field_flag;
        } else {
            picture_structure = PICT_FRAME;
            mb_aff_frame      = sps->mb_aff;
        }
    }

    if (h->current_slice) {
        if (last_pic_structure != picture_structure ||
            last_pic_droppable != droppable ||
            last_mb_aff_frame  != mb_aff_frame) {
            av_log(h->avctx, AV_LOG_ERROR,
                   "Changing field mode (%d -> %d) between slices is not allowed\n",
                   last_pic_structure, h->picture_structure);
            return AVERROR_INVALIDDATA;
        } else if (!h->cur_pic_ptr) {
            av_log(h->avctx, AV_LOG_ERROR,
                   "unset cur_pic_ptr on slice %d\n",
                   h->current_slice + 1);
            return AVERROR_INVALIDDATA;
        }
    }

    if (!h->setup_finished) {
        h->droppable         = droppable;
        h->picture_structure = picture_structure;
        h->mb_aff_frame      = mb_aff_frame;
    }
    sl->mb_field_decoding_flag = picture_structure != PICT_FRAME;

    if (h->current_slice == 0) {
        /* Shorten frame num gaps so we don't have to allocate reference
         * frames just to throw them away */
        if (h->poc.frame_num != h->poc.prev_frame_num) {
            int unwrap_prev_frame_num = h->poc.prev_frame_num;
            int max_frame_num         = 1 << sps->log2_max_frame_num;

            if (unwrap_prev_frame_num > h->poc.frame_num)
                unwrap_prev_frame_num -= max_frame_num;

            if ((h->poc.frame_num - unwrap_prev_frame_num) > sps->ref_frame_count) {
                unwrap_prev_frame_num = (h->poc.frame_num - sps->ref_frame_count) - 1;
                if (unwrap_prev_frame_num < 0)
                    unwrap_prev_frame_num += max_frame_num;

                h->poc.prev_frame_num = unwrap_prev_frame_num;
            }
        }

        /* See if we have a decoded first field looking for a pair...
         * Here, we're using that to see if we should mark previously
         * decode frames as "finished".
         * We have to do that before the "dummy" in-between frame allocation,
         * since that can modify h->cur_pic_ptr. */
        if (h->first_field) {
            av_assert0(h->cur_pic_ptr);
            av_assert0(h->cur_pic_ptr->f->buf[0]);
            assert(h->cur_pic_ptr->reference != DELAYED_PIC_REF);

            /* Mark old field/frame as completed */
            if (h->cur_pic_ptr->tf.owner == h->avctx) {
                ff_thread_report_progress(&h->cur_pic_ptr->tf, INT_MAX,
                                          last_pic_structure == PICT_BOTTOM_FIELD);
            }

            /* figure out if we have a complementary field pair */
            if (!FIELD_PICTURE(h) || h->picture_structure == last_pic_structure) {
                /* Previous field is unmatched. Don't display it, but let it
                 * remain for reference if marked as such. */
                if (last_pic_structure != PICT_FRAME) {
                    ff_thread_report_progress(&h->cur_pic_ptr->tf, INT_MAX,
                                              last_pic_structure == PICT_TOP_FIELD);
                }
            } else {
                if (h->cur_pic_ptr->frame_num != h->poc.frame_num) {
                    /* This and previous field were reference, but had
                     * different frame_nums. Consider this field first in
                     * pair. Throw away previous field except for reference
                     * purposes. */
                    if (last_pic_structure != PICT_FRAME) {
                        ff_thread_report_progress(&h->cur_pic_ptr->tf, INT_MAX,
                                                  last_pic_structure == PICT_TOP_FIELD);
                    }
                } else {
                    /* Second field in complementary pair */
                    if (!((last_pic_structure   == PICT_TOP_FIELD &&
                           h->picture_structure == PICT_BOTTOM_FIELD) ||
                          (last_pic_structure   == PICT_BOTTOM_FIELD &&
                           h->picture_structure == PICT_TOP_FIELD))) {
                        av_log(h->avctx, AV_LOG_ERROR,
                               "Invalid field mode combination %d/%d\n",
                               last_pic_structure, h->picture_structure);
                        h->picture_structure = last_pic_structure;
                        h->droppable         = last_pic_droppable;
                        return AVERROR_INVALIDDATA;
                    } else if (last_pic_droppable != h->droppable) {
                        avpriv_request_sample(h->avctx,
                                              "Found reference and non-reference fields in the same frame, which");
                        h->picture_structure = last_pic_structure;
                        h->droppable         = last_pic_droppable;
                        return AVERROR_PATCHWELCOME;
                    }
                }
            }
        }

        while (h->poc.frame_num != h->poc.prev_frame_num && !h->first_field &&
               h->poc.frame_num != (h->poc.prev_frame_num + 1) % (1 << sps->log2_max_frame_num)) {
            H264Picture *prev = h->short_ref_count ? h->short_ref[0] : NULL;
            av_log(h->avctx, AV_LOG_DEBUG, "Frame num gap %d %d\n",
                   h->poc.frame_num, h->poc.prev_frame_num);
            if (!sps->gaps_in_frame_num_allowed_flag)
                for(i=0; i<FF_ARRAY_ELEMS(h->last_pocs); i++)
                    h->last_pocs[i] = INT_MIN;
            ret = h264_frame_start(h);
            if (ret < 0) {
                h->first_field = 0;
                return ret;
            }

            h->poc.prev_frame_num++;
            h->poc.prev_frame_num        %= 1 << sps->log2_max_frame_num;
            h->cur_pic_ptr->frame_num = h->poc.prev_frame_num;
            h->cur_pic_ptr->invalid_gap = !sps->gaps_in_frame_num_allowed_flag;
            ff_thread_report_progress(&h->cur_pic_ptr->tf, INT_MAX, 0);
            ff_thread_report_progress(&h->cur_pic_ptr->tf, INT_MAX, 1);
            ret = ff_generate_sliding_window_mmcos(h, 1);
            if (ret < 0 && (h->avctx->err_recognition & AV_EF_EXPLODE))
                return ret;
            ret = ff_h264_execute_ref_pic_marking(h, h->mmco, h->mmco_index);
            if (ret < 0 && (h->avctx->err_recognition & AV_EF_EXPLODE))
                return ret;
            /* Error concealment: If a ref is missing, copy the previous ref
             * in its place.
             * FIXME: Avoiding a memcpy would be nice, but ref handling makes
             * many assumptions about there being no actual duplicates.
             * FIXME: This does not copy padding for out-of-frame motion
             * vectors.  Given we are concealing a lost frame, this probably
             * is not noticeable by comparison, but it should be fixed. */
            if (h->short_ref_count) {
                if (prev &&
                    h->short_ref[0]->f->width == prev->f->width &&
                    h->short_ref[0]->f->height == prev->f->height &&
                    h->short_ref[0]->f->format == prev->f->format) {
                    av_image_copy(h->short_ref[0]->f->data,
                                  h->short_ref[0]->f->linesize,
                                  (const uint8_t **)prev->f->data,
                                  prev->f->linesize,
                                  prev->f->format,
                                  prev->f->width,
                                  prev->f->height);
                    h->short_ref[0]->poc = prev->poc + 2;
                }
                h->short_ref[0]->frame_num = h->poc.prev_frame_num;
            }
        }

        /* See if we have a decoded first field looking for a pair...
         * We're using that to see whether to continue decoding in that
         * frame, or to allocate a new one. */
        if (h->first_field) {
            av_assert0(h->cur_pic_ptr);
            av_assert0(h->cur_pic_ptr->f->buf[0]);
            assert(h->cur_pic_ptr->reference != DELAYED_PIC_REF);

            /* figure out if we have a complementary field pair */
            if (!FIELD_PICTURE(h) || h->picture_structure == last_pic_structure) {
                /* Previous field is unmatched. Don't display it, but let it
                 * remain for reference if marked as such. */
                h->missing_fields ++;
                h->cur_pic_ptr = NULL;
                h->first_field = FIELD_PICTURE(h);
            } else {
                h->missing_fields = 0;
                if (h->cur_pic_ptr->frame_num != h->poc.frame_num) {
                    ff_thread_report_progress(&h->cur_pic_ptr->tf, INT_MAX,
                                              h->picture_structure==PICT_BOTTOM_FIELD);
                    /* This and the previous field had different frame_nums.
                     * Consider this field first in pair. Throw away previous
                     * one except for reference purposes. */
                    h->first_field = 1;
                    h->cur_pic_ptr = NULL;
                } else {
                    /* Second field in complementary pair */
                    h->first_field = 0;
                }
            }
        } else {
            /* Frame or first field in a potentially complementary pair */
            h->first_field = FIELD_PICTURE(h);
        }

        if (!FIELD_PICTURE(h) || h->first_field) {
            if (h264_frame_start(h) < 0) {
                h->first_field = 0;
                return AVERROR_INVALIDDATA;
            }
        } else {
            release_unused_pictures(h, 0);
        }
        /* Some macroblocks can be accessed before they're available in case
        * of lost slices, MBAFF or threading. */
        if (FIELD_PICTURE(h)) {
            for(i = (h->picture_structure == PICT_BOTTOM_FIELD); i<h->mb_height; i++)
                memset(h->slice_table + i*h->mb_stride, -1, (h->mb_stride - (i+1==h->mb_height)) * sizeof(*h->slice_table));
        } else {
            memset(h->slice_table, -1,
                (h->mb_height * h->mb_stride - 1) * sizeof(*h->slice_table));
        }
    }

    av_assert1(h->mb_num == h->mb_width * h->mb_height);
    if (first_mb_in_slice << FIELD_OR_MBAFF_PICTURE(h) >= h->mb_num ||
        first_mb_in_slice >= h->mb_num) {
        av_log(h->avctx, AV_LOG_ERROR, "first_mb_in_slice overflow\n");
        return AVERROR_INVALIDDATA;
    }
    sl->resync_mb_x = sl->mb_x =  first_mb_in_slice % h->mb_width;
    sl->resync_mb_y = sl->mb_y = (first_mb_in_slice / h->mb_width) <<
                                 FIELD_OR_MBAFF_PICTURE(h);
    if (h->picture_structure == PICT_BOTTOM_FIELD)
        sl->resync_mb_y = sl->mb_y = sl->mb_y + 1;
    av_assert1(sl->mb_y < h->mb_height);

    if (h->picture_structure == PICT_FRAME) {
        h->curr_pic_num = h->poc.frame_num;
        h->max_pic_num  = 1 << sps->log2_max_frame_num;
    } else {
        h->curr_pic_num = 2 * h->poc.frame_num + 1;
        h->max_pic_num  = 1 << (sps->log2_max_frame_num + 1);
    }

    if (h->nal_unit_type == NAL_IDR_SLICE)
        get_ue_golomb_long(&sl->gb); /* idr_pic_id */

    if (sps->poc_type == 0) {
        int poc_lsb = get_bits(&sl->gb, sps->log2_max_poc_lsb);

        if (!h->setup_finished)
            h->poc.poc_lsb = poc_lsb;

        if (pps->pic_order_present == 1 && h->picture_structure == PICT_FRAME) {
            int delta_poc_bottom = get_se_golomb(&sl->gb);
            if (!h->setup_finished)
                h->poc.delta_poc_bottom = delta_poc_bottom;
        }
    }

    if (sps->poc_type == 1 && !sps->delta_pic_order_always_zero_flag) {
        int delta_poc = get_se_golomb(&sl->gb);

        if (!h->setup_finished)
            h->poc.delta_poc[0] = delta_poc;

        if (pps->pic_order_present == 1 && h->picture_structure == PICT_FRAME) {
            delta_poc = get_se_golomb(&sl->gb);

            if (!h->setup_finished)
                h->poc.delta_poc[1] = delta_poc;
        }
    }

    if (!h->setup_finished)
        ff_h264_init_poc(h->cur_pic_ptr->field_poc, &h->cur_pic_ptr->poc,
                         sps, &h->poc, h->picture_structure, h->nal_ref_idc);

    if (pps->redundant_pic_cnt_present)
        sl->redundant_pic_count = get_ue_golomb(&sl->gb);

    if (sl->slice_type_nos == AV_PICTURE_TYPE_B)
        sl->direct_spatial_mv_pred = get_bits1(&sl->gb);

    ret = ff_h264_parse_ref_count(&sl->list_count, sl->ref_count,
                                  &sl->gb, pps, sl->slice_type_nos,
                                  h->picture_structure, h->avctx);
    if (ret < 0)
        return ret;

    if (sl->slice_type_nos != AV_PICTURE_TYPE_I) {
       ret = ff_h264_decode_ref_pic_list_reordering(h, sl);
       if (ret < 0) {
           sl->ref_count[1] = sl->ref_count[0] = 0;
           return ret;
       }
    }

    if ((pps->weighted_pred && sl->slice_type_nos == AV_PICTURE_TYPE_P) ||
        (pps->weighted_bipred_idc == 1 &&
         sl->slice_type_nos == AV_PICTURE_TYPE_B))
        ff_h264_pred_weight_table(&sl->gb, sps, sl->ref_count,
                                  sl->slice_type_nos, &sl->pwt, h->avctx);
    else if (pps->weighted_bipred_idc == 2 &&
             sl->slice_type_nos == AV_PICTURE_TYPE_B) {
        implicit_weight_table(h, sl, -1);
    } else {
        sl->pwt.use_weight = 0;
        for (i = 0; i < 2; i++) {
            sl->pwt.luma_weight_flag[i]   = 0;
            sl->pwt.chroma_weight_flag[i] = 0;
        }
    }

    // If frame-mt is enabled, only update mmco tables for the first slice
    // in a field. Subsequent slices can temporarily clobber h->mmco_index
    // or h->mmco, which will cause ref list mix-ups and decoding errors
    // further down the line. This may break decoding if the first slice is
    // corrupt, thus we only do this if frame-mt is enabled.
    if (h->nal_ref_idc) {
        ret = ff_h264_decode_ref_pic_marking(h, &sl->gb,
                                             !(h->avctx->active_thread_type & FF_THREAD_FRAME) ||
                                             h->current_slice == 0);
        if (ret < 0 && (h->avctx->err_recognition & AV_EF_EXPLODE))
            return AVERROR_INVALIDDATA;
    }

    if (FRAME_MBAFF(h)) {
        ff_h264_fill_mbaff_ref_list(sl);

        if (pps->weighted_bipred_idc == 2 && sl->slice_type_nos == AV_PICTURE_TYPE_B) {
            implicit_weight_table(h, sl, 0);
            implicit_weight_table(h, sl, 1);
        }
    }

    if (sl->slice_type_nos == AV_PICTURE_TYPE_B && !sl->direct_spatial_mv_pred)
        ff_h264_direct_dist_scale_factor(h, sl);
    ff_h264_direct_ref_list_init(h, sl);

    if (sl->slice_type_nos != AV_PICTURE_TYPE_I && pps->cabac) {
        tmp = get_ue_golomb_31(&sl->gb);
        if (tmp > 2) {
            av_log(h->avctx, AV_LOG_ERROR, "cabac_init_idc %u overflow\n", tmp);
            return AVERROR_INVALIDDATA;
        }
        sl->cabac_init_idc = tmp;
    }

    sl->last_qscale_diff = 0;
    tmp = pps->init_qp + get_se_golomb(&sl->gb);
    if (tmp > 51 + 6 * (sps->bit_depth_luma - 8)) {
        av_log(h->avctx, AV_LOG_ERROR, "QP %u out of range\n", tmp);
        return AVERROR_INVALIDDATA;
    }
    sl->qscale       = tmp;
    sl->chroma_qp[0] = get_chroma_qp(h, 0, sl->qscale);
    sl->chroma_qp[1] = get_chroma_qp(h, 1, sl->qscale);
    // FIXME qscale / qp ... stuff
    if (sl->slice_type == AV_PICTURE_TYPE_SP)
        get_bits1(&sl->gb); /* sp_for_switch_flag */
    if (sl->slice_type == AV_PICTURE_TYPE_SP ||
        sl->slice_type == AV_PICTURE_TYPE_SI)
        get_se_golomb(&sl->gb); /* slice_qs_delta */

    sl->deblocking_filter     = 1;
    sl->slice_alpha_c0_offset = 0;
    sl->slice_beta_offset     = 0;
    if (pps->deblocking_filter_parameters_present) {
        tmp = get_ue_golomb_31(&sl->gb);
        if (tmp > 2) {
            av_log(h->avctx, AV_LOG_ERROR,
                   "deblocking_filter_idc %u out of range\n", tmp);
            return AVERROR_INVALIDDATA;
        }
        sl->deblocking_filter = tmp;
        if (sl->deblocking_filter < 2)
            sl->deblocking_filter ^= 1;  // 1<->0

        if (sl->deblocking_filter) {
            sl->slice_alpha_c0_offset = get_se_golomb(&sl->gb) * 2;
            sl->slice_beta_offset     = get_se_golomb(&sl->gb) * 2;
            if (sl->slice_alpha_c0_offset >  12 ||
                sl->slice_alpha_c0_offset < -12 ||
                sl->slice_beta_offset >  12     ||
                sl->slice_beta_offset < -12) {
                av_log(h->avctx, AV_LOG_ERROR,
                       "deblocking filter parameters %d %d out of range\n",
                       sl->slice_alpha_c0_offset, sl->slice_beta_offset);
                return AVERROR_INVALIDDATA;
            }
        }
    }

    if (h->avctx->skip_loop_filter >= AVDISCARD_ALL ||
        (h->avctx->skip_loop_filter >= AVDISCARD_NONKEY &&
         h->nal_unit_type != NAL_IDR_SLICE) ||
        (h->avctx->skip_loop_filter >= AVDISCARD_NONINTRA &&
         sl->slice_type_nos != AV_PICTURE_TYPE_I) ||
        (h->avctx->skip_loop_filter >= AVDISCARD_BIDIR  &&
         sl->slice_type_nos == AV_PICTURE_TYPE_B) ||
        (h->avctx->skip_loop_filter >= AVDISCARD_NONREF &&
         h->nal_ref_idc == 0))
        sl->deblocking_filter = 0;

    if (sl->deblocking_filter == 1 && h->max_contexts > 1) {
        if (h->avctx->flags2 & AV_CODEC_FLAG2_FAST) {
            /* Cheat slightly for speed:
             * Do not bother to deblock across slices. */
            sl->deblocking_filter = 2;
        } else {
            h->max_contexts = 1;
            if (!h->single_decode_warning) {
                av_log(h->avctx, AV_LOG_INFO,
                       "Cannot parallelize slice decoding with deblocking filter type 1, decoding such frames in sequential order\n"
                       "To parallelize slice decoding you need video encoded with disable_deblocking_filter_idc set to 2 (deblock only edges that do not cross slices).\n"
                       "Setting the flags2 libavcodec option to +fast (-flags2 +fast) will disable deblocking across slices and enable parallel slice decoding "
                       "but will generate non-standard-compliant output.\n");
                h->single_decode_warning = 1;
            }
            if (sl != h->slice_ctx) {
                av_log(h->avctx, AV_LOG_ERROR,
                       "Deblocking switched inside frame.\n");
                return SLICE_SINGLETHREAD;
            }
        }
    }
    sl->qp_thresh = 15 -
                   FFMIN(sl->slice_alpha_c0_offset, sl->slice_beta_offset) -
                   FFMAX3(0,
                          pps->chroma_qp_index_offset[0],
                          pps->chroma_qp_index_offset[1]) +
                   6 * (sps->bit_depth_luma - 8);

    sl->slice_num       = ++h->current_slice;

    if (sl->slice_num)
        h->slice_row[(sl->slice_num-1)&(MAX_SLICES-1)]= sl->resync_mb_y;
    if (   h->slice_row[sl->slice_num&(MAX_SLICES-1)] + 3 >= sl->resync_mb_y
        && h->slice_row[sl->slice_num&(MAX_SLICES-1)] <= sl->resync_mb_y
        && sl->slice_num >= MAX_SLICES) {
        //in case of ASO this check needs to be updated depending on how we decide to assign slice numbers in this case
        av_log(h->avctx, AV_LOG_WARNING, "Possibly too many slices (%d >= %d), increase MAX_SLICES and recompile if there are artifacts\n", sl->slice_num, MAX_SLICES);
    }

    for (j = 0; j < 2; j++) {
        int id_list[16];
        int *ref2frm = sl->ref2frm[sl->slice_num & (MAX_SLICES - 1)][j];
        for (i = 0; i < 16; i++) {
            id_list[i] = 60;
            if (j < sl->list_count && i < sl->ref_count[j] &&
                sl->ref_list[j][i].parent->f->buf[0]) {
                int k;
                AVBuffer *buf = sl->ref_list[j][i].parent->f->buf[0]->buffer;
                for (k = 0; k < h->short_ref_count; k++)
                    if (h->short_ref[k]->f->buf[0]->buffer == buf) {
                        id_list[i] = k;
                        break;
                    }
                for (k = 0; k < h->long_ref_count; k++)
                    if (h->long_ref[k] && h->long_ref[k]->f->buf[0]->buffer == buf) {
                        id_list[i] = h->short_ref_count + k;
                        break;
                    }
            }
        }

        ref2frm[0] =
        ref2frm[1] = -1;
        for (i = 0; i < 16; i++)
            ref2frm[i + 2] = 4 * id_list[i] + (sl->ref_list[j][i].reference & 3);
        ref2frm[18 + 0] =
        ref2frm[18 + 1] = -1;
        for (i = 16; i < 48; i++)
            ref2frm[i + 4] = 4 * id_list[(i - 16) >> 1] +
                             (sl->ref_list[j][i].reference & 3);
    }

    h->au_pps_id = pps_id;
    h->current_sps_id = h->ps.pps->sps_id;

    if (h->avctx->debug & FF_DEBUG_PICT_INFO) {
        av_log(h->avctx, AV_LOG_DEBUG,
               "slice:%d %s mb:%d %c%s%s pps:%u frame:%d poc:%d/%d ref:%d/%d qp:%d loop:%d:%d:%d weight:%d%s %s\n",
               sl->slice_num,
               (h->picture_structure == PICT_FRAME ? "F" : h->picture_structure == PICT_TOP_FIELD ? "T" : "B"),
               first_mb_in_slice,
               av_get_picture_type_char(sl->slice_type),
               sl->slice_type_fixed ? " fix" : "",
               h->nal_unit_type == NAL_IDR_SLICE ? " IDR" : "",
               pps_id, h->poc.frame_num,
               h->cur_pic_ptr->field_poc[0],
               h->cur_pic_ptr->field_poc[1],
               sl->ref_count[0], sl->ref_count[1],
               sl->qscale,
               sl->deblocking_filter,
               sl->slice_alpha_c0_offset, sl->slice_beta_offset,
               sl->pwt.use_weight,
               sl->pwt.use_weight == 1 && sl->pwt.use_weight_chroma ? "c" : "",
               sl->slice_type == AV_PICTURE_TYPE_B ? (sl->direct_spatial_mv_pred ? "SPAT" : "TEMP") : "");
    }

    return 0;
}

int ff_h264_get_slice_type(const H264SliceContext *sl)
{
    switch (sl->slice_type) {
    case AV_PICTURE_TYPE_P:
        return 0;
    case AV_PICTURE_TYPE_B:
        return 1;
    case AV_PICTURE_TYPE_I:
        return 2;
    case AV_PICTURE_TYPE_SP:
        return 3;
    case AV_PICTURE_TYPE_SI:
        return 4;
    default:
        return AVERROR_INVALIDDATA;
    }
}

static av_always_inline void fill_filter_caches_inter(const H264Context *h,
                                                      H264SliceContext *sl,
                                                      int mb_type, int top_xy,
                                                      int left_xy[LEFT_MBS],
                                                      int top_type,
                                                      int left_type[LEFT_MBS],
                                                      int mb_xy, int list)
{
    int b_stride = h->b_stride;
    int16_t(*mv_dst)[2] = &sl->mv_cache[list][scan8[0]];
    int8_t *ref_cache   = &sl->ref_cache[list][scan8[0]];
    if (IS_INTER(mb_type) || IS_DIRECT(mb_type)) {
        if (USES_LIST(top_type, list)) {
            const int b_xy  = h->mb2b_xy[top_xy] + 3 * b_stride;
            const int b8_xy = 4 * top_xy + 2;
            int *ref2frm = sl->ref2frm[h->slice_table[top_xy] & (MAX_SLICES - 1)][list] + (MB_MBAFF(sl) ? 20 : 2);
            AV_COPY128(mv_dst - 1 * 8, h->cur_pic.motion_val[list][b_xy + 0]);
            ref_cache[0 - 1 * 8] =
            ref_cache[1 - 1 * 8] = ref2frm[h->cur_pic.ref_index[list][b8_xy + 0]];
            ref_cache[2 - 1 * 8] =
            ref_cache[3 - 1 * 8] = ref2frm[h->cur_pic.ref_index[list][b8_xy + 1]];
        } else {
            AV_ZERO128(mv_dst - 1 * 8);
            AV_WN32A(&ref_cache[0 - 1 * 8], ((LIST_NOT_USED) & 0xFF) * 0x01010101u);
        }

        if (!IS_INTERLACED(mb_type ^ left_type[LTOP])) {
            if (USES_LIST(left_type[LTOP], list)) {
                const int b_xy  = h->mb2b_xy[left_xy[LTOP]] + 3;
                const int b8_xy = 4 * left_xy[LTOP] + 1;
                int *ref2frm = sl->ref2frm[h->slice_table[left_xy[LTOP]] & (MAX_SLICES - 1)][list] + (MB_MBAFF(sl) ? 20 : 2);
                AV_COPY32(mv_dst - 1 +  0, h->cur_pic.motion_val[list][b_xy + b_stride * 0]);
                AV_COPY32(mv_dst - 1 +  8, h->cur_pic.motion_val[list][b_xy + b_stride * 1]);
                AV_COPY32(mv_dst - 1 + 16, h->cur_pic.motion_val[list][b_xy + b_stride * 2]);
                AV_COPY32(mv_dst - 1 + 24, h->cur_pic.motion_val[list][b_xy + b_stride * 3]);
                ref_cache[-1 +  0] =
                ref_cache[-1 +  8] = ref2frm[h->cur_pic.ref_index[list][b8_xy + 2 * 0]];
                ref_cache[-1 + 16] =
                ref_cache[-1 + 24] = ref2frm[h->cur_pic.ref_index[list][b8_xy + 2 * 1]];
            } else {
                AV_ZERO32(mv_dst - 1 +  0);
                AV_ZERO32(mv_dst - 1 +  8);
                AV_ZERO32(mv_dst - 1 + 16);
                AV_ZERO32(mv_dst - 1 + 24);
                ref_cache[-1 +  0] =
                ref_cache[-1 +  8] =
                ref_cache[-1 + 16] =
                ref_cache[-1 + 24] = LIST_NOT_USED;
            }
        }
    }

    if (!USES_LIST(mb_type, list)) {
        fill_rectangle(mv_dst, 4, 4, 8, pack16to32(0, 0), 4);
        AV_WN32A(&ref_cache[0 * 8], ((LIST_NOT_USED) & 0xFF) * 0x01010101u);
        AV_WN32A(&ref_cache[1 * 8], ((LIST_NOT_USED) & 0xFF) * 0x01010101u);
        AV_WN32A(&ref_cache[2 * 8], ((LIST_NOT_USED) & 0xFF) * 0x01010101u);
        AV_WN32A(&ref_cache[3 * 8], ((LIST_NOT_USED) & 0xFF) * 0x01010101u);
        return;
    }

    {
        int8_t *ref = &h->cur_pic.ref_index[list][4 * mb_xy];
        int *ref2frm = sl->ref2frm[sl->slice_num & (MAX_SLICES - 1)][list] + (MB_MBAFF(sl) ? 20 : 2);
        uint32_t ref01 = (pack16to32(ref2frm[ref[0]], ref2frm[ref[1]]) & 0x00FF00FF) * 0x0101;
        uint32_t ref23 = (pack16to32(ref2frm[ref[2]], ref2frm[ref[3]]) & 0x00FF00FF) * 0x0101;
        AV_WN32A(&ref_cache[0 * 8], ref01);
        AV_WN32A(&ref_cache[1 * 8], ref01);
        AV_WN32A(&ref_cache[2 * 8], ref23);
        AV_WN32A(&ref_cache[3 * 8], ref23);
    }

    {
        int16_t(*mv_src)[2] = &h->cur_pic.motion_val[list][4 * sl->mb_x + 4 * sl->mb_y * b_stride];
        AV_COPY128(mv_dst + 8 * 0, mv_src + 0 * b_stride);
        AV_COPY128(mv_dst + 8 * 1, mv_src + 1 * b_stride);
        AV_COPY128(mv_dst + 8 * 2, mv_src + 2 * b_stride);
        AV_COPY128(mv_dst + 8 * 3, mv_src + 3 * b_stride);
    }
}

/**
 * @return non zero if the loop filter can be skipped
 */
static int fill_filter_caches(const H264Context *h, H264SliceContext *sl, int mb_type)
{
    const int mb_xy = sl->mb_xy;
    int top_xy, left_xy[LEFT_MBS];
    int top_type, left_type[LEFT_MBS];
    uint8_t *nnz;
    uint8_t *nnz_cache;

    top_xy = mb_xy - (h->mb_stride << MB_FIELD(sl));

    /* Wow, what a mess, why didn't they simplify the interlacing & intra
     * stuff, I can't imagine that these complex rules are worth it. */

    left_xy[LBOT] = left_xy[LTOP] = mb_xy - 1;
    if (FRAME_MBAFF(h)) {
        const int left_mb_field_flag = IS_INTERLACED(h->cur_pic.mb_type[mb_xy - 1]);
        const int curr_mb_field_flag = IS_INTERLACED(mb_type);
        if (sl->mb_y & 1) {
            if (left_mb_field_flag != curr_mb_field_flag)
                left_xy[LTOP] -= h->mb_stride;
        } else {
            if (curr_mb_field_flag)
                top_xy += h->mb_stride &
                          (((h->cur_pic.mb_type[top_xy] >> 7) & 1) - 1);
            if (left_mb_field_flag != curr_mb_field_flag)
                left_xy[LBOT] += h->mb_stride;
        }
    }

    sl->top_mb_xy        = top_xy;
    sl->left_mb_xy[LTOP] = left_xy[LTOP];
    sl->left_mb_xy[LBOT] = left_xy[LBOT];
    {
        /* For sufficiently low qp, filtering wouldn't do anything.
         * This is a conservative estimate: could also check beta_offset
         * and more accurate chroma_qp. */
        int qp_thresh = sl->qp_thresh; // FIXME strictly we should store qp_thresh for each mb of a slice
        int qp        = h->cur_pic.qscale_table[mb_xy];
        if (qp <= qp_thresh &&
            (left_xy[LTOP] < 0 ||
             ((qp + h->cur_pic.qscale_table[left_xy[LTOP]] + 1) >> 1) <= qp_thresh) &&
            (top_xy < 0 ||
             ((qp + h->cur_pic.qscale_table[top_xy] + 1) >> 1) <= qp_thresh)) {
            if (!FRAME_MBAFF(h))
                return 1;
            if ((left_xy[LTOP] < 0 ||
                 ((qp + h->cur_pic.qscale_table[left_xy[LBOT]] + 1) >> 1) <= qp_thresh) &&
                (top_xy < h->mb_stride ||
                 ((qp + h->cur_pic.qscale_table[top_xy - h->mb_stride] + 1) >> 1) <= qp_thresh))
                return 1;
        }
    }

    top_type        = h->cur_pic.mb_type[top_xy];
    left_type[LTOP] = h->cur_pic.mb_type[left_xy[LTOP]];
    left_type[LBOT] = h->cur_pic.mb_type[left_xy[LBOT]];
    if (sl->deblocking_filter == 2) {
        if (h->slice_table[top_xy] != sl->slice_num)
            top_type = 0;
        if (h->slice_table[left_xy[LBOT]] != sl->slice_num)
            left_type[LTOP] = left_type[LBOT] = 0;
    } else {
        if (h->slice_table[top_xy] == 0xFFFF)
            top_type = 0;
        if (h->slice_table[left_xy[LBOT]] == 0xFFFF)
            left_type[LTOP] = left_type[LBOT] = 0;
    }
    sl->top_type        = top_type;
    sl->left_type[LTOP] = left_type[LTOP];
    sl->left_type[LBOT] = left_type[LBOT];

    if (IS_INTRA(mb_type))
        return 0;

    fill_filter_caches_inter(h, sl, mb_type, top_xy, left_xy,
                             top_type, left_type, mb_xy, 0);
    if (sl->list_count == 2)
        fill_filter_caches_inter(h, sl, mb_type, top_xy, left_xy,
                                 top_type, left_type, mb_xy, 1);

    nnz       = h->non_zero_count[mb_xy];
    nnz_cache = sl->non_zero_count_cache;
    AV_COPY32(&nnz_cache[4 + 8 * 1], &nnz[0]);
    AV_COPY32(&nnz_cache[4 + 8 * 2], &nnz[4]);
    AV_COPY32(&nnz_cache[4 + 8 * 3], &nnz[8]);
    AV_COPY32(&nnz_cache[4 + 8 * 4], &nnz[12]);
    sl->cbp = h->cbp_table[mb_xy];

    if (top_type) {
        nnz = h->non_zero_count[top_xy];
        AV_COPY32(&nnz_cache[4 + 8 * 0], &nnz[3 * 4]);
    }

    if (left_type[LTOP]) {
        nnz = h->non_zero_count[left_xy[LTOP]];
        nnz_cache[3 + 8 * 1] = nnz[3 + 0 * 4];
        nnz_cache[3 + 8 * 2] = nnz[3 + 1 * 4];
        nnz_cache[3 + 8 * 3] = nnz[3 + 2 * 4];
        nnz_cache[3 + 8 * 4] = nnz[3 + 3 * 4];
    }

    /* CAVLC 8x8dct requires NNZ values for residual decoding that differ
     * from what the loop filter needs */
    if (!CABAC(h) && h->ps.pps->transform_8x8_mode) {
        if (IS_8x8DCT(top_type)) {
            nnz_cache[4 + 8 * 0] =
            nnz_cache[5 + 8 * 0] = (h->cbp_table[top_xy] & 0x4000) >> 12;
            nnz_cache[6 + 8 * 0] =
            nnz_cache[7 + 8 * 0] = (h->cbp_table[top_xy] & 0x8000) >> 12;
        }
        if (IS_8x8DCT(left_type[LTOP])) {
            nnz_cache[3 + 8 * 1] =
            nnz_cache[3 + 8 * 2] = (h->cbp_table[left_xy[LTOP]] & 0x2000) >> 12; // FIXME check MBAFF
        }
        if (IS_8x8DCT(left_type[LBOT])) {
            nnz_cache[3 + 8 * 3] =
            nnz_cache[3 + 8 * 4] = (h->cbp_table[left_xy[LBOT]] & 0x8000) >> 12; // FIXME check MBAFF
        }

        if (IS_8x8DCT(mb_type)) {
            nnz_cache[scan8[0]] =
            nnz_cache[scan8[1]] =
            nnz_cache[scan8[2]] =
            nnz_cache[scan8[3]] = (sl->cbp & 0x1000) >> 12;

            nnz_cache[scan8[0 + 4]] =
            nnz_cache[scan8[1 + 4]] =
            nnz_cache[scan8[2 + 4]] =
            nnz_cache[scan8[3 + 4]] = (sl->cbp & 0x2000) >> 12;

            nnz_cache[scan8[0 + 8]] =
            nnz_cache[scan8[1 + 8]] =
            nnz_cache[scan8[2 + 8]] =
            nnz_cache[scan8[3 + 8]] = (sl->cbp & 0x4000) >> 12;

            nnz_cache[scan8[0 + 12]] =
            nnz_cache[scan8[1 + 12]] =
            nnz_cache[scan8[2 + 12]] =
            nnz_cache[scan8[3 + 12]] = (sl->cbp & 0x8000) >> 12;
        }
    }

    return 0;
}

static void loop_filter(const H264Context *h, H264SliceContext *sl, int start_x, int end_x)
{
    uint8_t *dest_y, *dest_cb, *dest_cr;
    int linesize, uvlinesize, mb_x, mb_y;
    const int end_mb_y       = sl->mb_y + FRAME_MBAFF(h);
    const int old_slice_type = sl->slice_type;
    const int pixel_shift    = h->pixel_shift;
    const int block_h        = 16 >> h->chroma_y_shift;

    if (sl->deblocking_filter) {
        for (mb_x = start_x; mb_x < end_x; mb_x++)
            for (mb_y = end_mb_y - FRAME_MBAFF(h); mb_y <= end_mb_y; mb_y++) {
                int mb_xy, mb_type;
                mb_xy         = sl->mb_xy = mb_x + mb_y * h->mb_stride;
                sl->slice_num = h->slice_table[mb_xy];
                mb_type       = h->cur_pic.mb_type[mb_xy];
                sl->list_count = h->list_counts[mb_xy];

                if (FRAME_MBAFF(h))
                    sl->mb_mbaff               =
                    sl->mb_field_decoding_flag = !!IS_INTERLACED(mb_type);

                sl->mb_x = mb_x;
                sl->mb_y = mb_y;
                dest_y  = h->cur_pic.f->data[0] +
                          ((mb_x << pixel_shift) + mb_y * sl->linesize) * 16;
                dest_cb = h->cur_pic.f->data[1] +
                          (mb_x << pixel_shift) * (8 << CHROMA444(h)) +
                          mb_y * sl->uvlinesize * block_h;
                dest_cr = h->cur_pic.f->data[2] +
                          (mb_x << pixel_shift) * (8 << CHROMA444(h)) +
                          mb_y * sl->uvlinesize * block_h;
                // FIXME simplify above

                if (MB_FIELD(sl)) {
                    linesize   = sl->mb_linesize   = sl->linesize   * 2;
                    uvlinesize = sl->mb_uvlinesize = sl->uvlinesize * 2;
                    if (mb_y & 1) { // FIXME move out of this function?
                        dest_y  -= sl->linesize   * 15;
                        dest_cb -= sl->uvlinesize * (block_h - 1);
                        dest_cr -= sl->uvlinesize * (block_h - 1);
                    }
                } else {
                    linesize   = sl->mb_linesize   = sl->linesize;
                    uvlinesize = sl->mb_uvlinesize = sl->uvlinesize;
                }
                backup_mb_border(h, sl, dest_y, dest_cb, dest_cr, linesize,
                                 uvlinesize, 0);
                if (fill_filter_caches(h, sl, mb_type))
                    continue;
                sl->chroma_qp[0] = get_chroma_qp(h, 0, h->cur_pic.qscale_table[mb_xy]);
                sl->chroma_qp[1] = get_chroma_qp(h, 1, h->cur_pic.qscale_table[mb_xy]);

                if (FRAME_MBAFF(h)) {
                    ff_h264_filter_mb(h, sl, mb_x, mb_y, dest_y, dest_cb, dest_cr,
                                      linesize, uvlinesize);
                } else {
                    ff_h264_filter_mb_fast(h, sl, mb_x, mb_y, dest_y, dest_cb,
                                           dest_cr, linesize, uvlinesize);
                }
            }
    }
    sl->slice_type  = old_slice_type;
    sl->mb_x         = end_x;
    sl->mb_y         = end_mb_y - FRAME_MBAFF(h);
    sl->chroma_qp[0] = get_chroma_qp(h, 0, sl->qscale);
    sl->chroma_qp[1] = get_chroma_qp(h, 1, sl->qscale);
}

static void predict_field_decoding_flag(const H264Context *h, H264SliceContext *sl)
{
    const int mb_xy = sl->mb_x + sl->mb_y * h->mb_stride;
    int mb_type     = (h->slice_table[mb_xy - 1] == sl->slice_num) ?
                      h->cur_pic.mb_type[mb_xy - 1] :
                      (h->slice_table[mb_xy - h->mb_stride] == sl->slice_num) ?
                      h->cur_pic.mb_type[mb_xy - h->mb_stride] : 0;
    sl->mb_mbaff    = sl->mb_field_decoding_flag = IS_INTERLACED(mb_type) ? 1 : 0;
}

/**
 * Draw edges and report progress for the last MB row.
 */
static void decode_finish_row(const H264Context *h, H264SliceContext *sl)
{
    int top            = 16 * (sl->mb_y      >> FIELD_PICTURE(h));
    int pic_height     = 16 *  h->mb_height >> FIELD_PICTURE(h);
    int height         =  16      << FRAME_MBAFF(h);
    int deblock_border = (16 + 4) << FRAME_MBAFF(h);

    if (sl->deblocking_filter) {
        if ((top + height) >= pic_height)
            height += deblock_border;
        top -= deblock_border;
    }

    if (top >= pic_height || (top + height) < 0)
        return;

    height = FFMIN(height, pic_height - top);
    if (top < 0) {
        height = top + height;
        top    = 0;
    }

    ff_h264_draw_horiz_band(h, sl, top, height);

    if (h->droppable || sl->h264->slice_ctx[0].er.error_occurred)
        return;

    ff_thread_report_progress(&h->cur_pic_ptr->tf, top + height - 1,
                              h->picture_structure == PICT_BOTTOM_FIELD);
}

static void er_add_slice(H264SliceContext *sl,
                         int startx, int starty,
                         int endx, int endy, int status)
{
    if (!sl->h264->enable_er)
        return;

    if (CONFIG_ERROR_RESILIENCE) {
        ERContext *er = &sl->h264->slice_ctx[0].er;

        ff_er_add_slice(er, startx, starty, endx, endy, status);
    }
}

static int decode_slice(struct AVCodecContext *avctx, void *arg)
{
    H264SliceContext *sl = arg;
    const H264Context *h = sl->h264;
    int lf_x_start = sl->mb_x;
    int ret;

    sl->linesize   = h->cur_pic_ptr->f->linesize[0];
    sl->uvlinesize = h->cur_pic_ptr->f->linesize[1];

    ret = alloc_scratch_buffers(sl, sl->linesize);
    if (ret < 0)
        return ret;

    sl->mb_skip_run = -1;

    av_assert0(h->block_offset[15] == (4 * ((scan8[15] - scan8[0]) & 7) << h->pixel_shift) + 4 * sl->linesize * ((scan8[15] - scan8[0]) >> 3));

    sl->is_complex = FRAME_MBAFF(h) || h->picture_structure != PICT_FRAME ||
                     avctx->codec_id != AV_CODEC_ID_H264 ||
                     (CONFIG_GRAY && (h->flags & AV_CODEC_FLAG_GRAY));

    if (!(h->avctx->active_thread_type & FF_THREAD_SLICE) && h->picture_structure == PICT_FRAME && h->slice_ctx[0].er.error_status_table) {
        const int start_i  = av_clip(sl->resync_mb_x + sl->resync_mb_y * h->mb_width, 0, h->mb_num - 1);
        if (start_i) {
            int prev_status = h->slice_ctx[0].er.error_status_table[h->slice_ctx[0].er.mb_index2xy[start_i - 1]];
            prev_status &= ~ VP_START;
            if (prev_status != (ER_MV_END | ER_DC_END | ER_AC_END))
                h->slice_ctx[0].er.error_occurred = 1;
        }
    }

    if (h->ps.pps->cabac) {
        /* realign */
        align_get_bits(&sl->gb);

        /* init cabac */
        ret = ff_init_cabac_decoder(&sl->cabac,
                              sl->gb.buffer + get_bits_count(&sl->gb) / 8,
                              (get_bits_left(&sl->gb) + 7) / 8);
        if (ret < 0)
            return ret;

        ff_h264_init_cabac_states(h, sl);

        for (;;) {
            // START_TIMER
            int ret, eos;
            if (sl->mb_x + sl->mb_y * h->mb_width >= sl->next_slice_idx) {
                av_log(h->avctx, AV_LOG_ERROR, "Slice overlaps with next at %d\n",
                       sl->next_slice_idx);
                er_add_slice(sl, sl->resync_mb_x, sl->resync_mb_y, sl->mb_x,
                             sl->mb_y, ER_MB_ERROR);
                return AVERROR_INVALIDDATA;
            }

            ret = ff_h264_decode_mb_cabac(h, sl);
            // STOP_TIMER("decode_mb_cabac")

            if (ret >= 0)
                ff_h264_hl_decode_mb(h, sl);

            // FIXME optimal? or let mb_decode decode 16x32 ?
            if (ret >= 0 && FRAME_MBAFF(h)) {
                sl->mb_y++;

                ret = ff_h264_decode_mb_cabac(h, sl);

                if (ret >= 0)
                    ff_h264_hl_decode_mb(h, sl);
                sl->mb_y--;
            }
            eos = get_cabac_terminate(&sl->cabac);

            if ((h->workaround_bugs & FF_BUG_TRUNCATED) &&
                sl->cabac.bytestream > sl->cabac.bytestream_end + 2) {
                er_add_slice(sl, sl->resync_mb_x, sl->resync_mb_y, sl->mb_x - 1,
                             sl->mb_y, ER_MB_END);
                if (sl->mb_x >= lf_x_start)
                    loop_filter(h, sl, lf_x_start, sl->mb_x + 1);
                return 0;
            }
            if (sl->cabac.bytestream > sl->cabac.bytestream_end + 2 )
                av_log(h->avctx, AV_LOG_DEBUG, "bytestream overread %"PTRDIFF_SPECIFIER"\n", sl->cabac.bytestream_end - sl->cabac.bytestream);
            if (ret < 0 || sl->cabac.bytestream > sl->cabac.bytestream_end + 4) {
                av_log(h->avctx, AV_LOG_ERROR,
                       "error while decoding MB %d %d, bytestream %"PTRDIFF_SPECIFIER"\n",
                       sl->mb_x, sl->mb_y,
                       sl->cabac.bytestream_end - sl->cabac.bytestream);
                er_add_slice(sl, sl->resync_mb_x, sl->resync_mb_y, sl->mb_x,
                             sl->mb_y, ER_MB_ERROR);
                return AVERROR_INVALIDDATA;
            }

            if (++sl->mb_x >= h->mb_width) {
                loop_filter(h, sl, lf_x_start, sl->mb_x);
                sl->mb_x = lf_x_start = 0;
                decode_finish_row(h, sl);
                ++sl->mb_y;
                if (FIELD_OR_MBAFF_PICTURE(h)) {
                    ++sl->mb_y;
                    if (FRAME_MBAFF(h) && sl->mb_y < h->mb_height)
                        predict_field_decoding_flag(h, sl);
                }
            }

            if (eos || sl->mb_y >= h->mb_height) {
                ff_tlog(h->avctx, "slice end %d %d\n",
                        get_bits_count(&sl->gb), sl->gb.size_in_bits);
                er_add_slice(sl, sl->resync_mb_x, sl->resync_mb_y, sl->mb_x - 1,
                             sl->mb_y, ER_MB_END);
                if (sl->mb_x > lf_x_start)
                    loop_filter(h, sl, lf_x_start, sl->mb_x);
                return 0;
            }
        }
    } else {
        for (;;) {
            int ret;

            if (sl->mb_x + sl->mb_y * h->mb_width >= sl->next_slice_idx) {
                av_log(h->avctx, AV_LOG_ERROR, "Slice overlaps with next at %d\n",
                       sl->next_slice_idx);
                er_add_slice(sl, sl->resync_mb_x, sl->resync_mb_y, sl->mb_x,
                             sl->mb_y, ER_MB_ERROR);
                return AVERROR_INVALIDDATA;
            }

            ret = ff_h264_decode_mb_cavlc(h, sl);

            if (ret >= 0)
                ff_h264_hl_decode_mb(h, sl);

            // FIXME optimal? or let mb_decode decode 16x32 ?
            if (ret >= 0 && FRAME_MBAFF(h)) {
                sl->mb_y++;
                ret = ff_h264_decode_mb_cavlc(h, sl);

                if (ret >= 0)
                    ff_h264_hl_decode_mb(h, sl);
                sl->mb_y--;
            }

            if (ret < 0) {
                av_log(h->avctx, AV_LOG_ERROR,
                       "error while decoding MB %d %d\n", sl->mb_x, sl->mb_y);
                er_add_slice(sl, sl->resync_mb_x, sl->resync_mb_y, sl->mb_x,
                             sl->mb_y, ER_MB_ERROR);
                return ret;
            }

            if (++sl->mb_x >= h->mb_width) {
                loop_filter(h, sl, lf_x_start, sl->mb_x);
                sl->mb_x = lf_x_start = 0;
                decode_finish_row(h, sl);
                ++sl->mb_y;
                if (FIELD_OR_MBAFF_PICTURE(h)) {
                    ++sl->mb_y;
                    if (FRAME_MBAFF(h) && sl->mb_y < h->mb_height)
                        predict_field_decoding_flag(h, sl);
                }
                if (sl->mb_y >= h->mb_height) {
                    ff_tlog(h->avctx, "slice end %d %d\n",
                            get_bits_count(&sl->gb), sl->gb.size_in_bits);

                    if (   get_bits_left(&sl->gb) == 0
                        || get_bits_left(&sl->gb) > 0 && !(h->avctx->err_recognition & AV_EF_AGGRESSIVE)) {
                        er_add_slice(sl, sl->resync_mb_x, sl->resync_mb_y,
                                     sl->mb_x - 1, sl->mb_y, ER_MB_END);

                        return 0;
                    } else {
                        er_add_slice(sl, sl->resync_mb_x, sl->resync_mb_y,
                                     sl->mb_x, sl->mb_y, ER_MB_END);

                        return AVERROR_INVALIDDATA;
                    }
                }
            }

            if (get_bits_left(&sl->gb) <= 0 && sl->mb_skip_run <= 0) {
                ff_tlog(h->avctx, "slice end %d %d\n",
                        get_bits_count(&sl->gb), sl->gb.size_in_bits);

                if (get_bits_left(&sl->gb) == 0) {
                    er_add_slice(sl, sl->resync_mb_x, sl->resync_mb_y,
                                 sl->mb_x - 1, sl->mb_y, ER_MB_END);
                    if (sl->mb_x > lf_x_start)
                        loop_filter(h, sl, lf_x_start, sl->mb_x);

                    return 0;
                } else {
                    er_add_slice(sl, sl->resync_mb_x, sl->resync_mb_y, sl->mb_x,
                                 sl->mb_y, ER_MB_ERROR);

                    return AVERROR_INVALIDDATA;
                }
            }
        }
    }
}

/**
 * Call decode_slice() for each context.
 *
 * @param h h264 master context
 * @param context_count number of contexts to execute
 */
int ff_h264_execute_decode_slices(H264Context *h, unsigned context_count)
{
    AVCodecContext *const avctx = h->avctx;
    H264SliceContext *sl;
    int i, j;

    av_assert0(context_count && h->slice_ctx[context_count - 1].mb_y < h->mb_height);

    h->slice_ctx[0].next_slice_idx = INT_MAX;

    if (h->avctx->hwaccel
#if FF_API_CAP_VDPAU
        || h->avctx->codec->capabilities & AV_CODEC_CAP_HWACCEL_VDPAU
#endif
        )
        return 0;
    if (context_count == 1) {
        int ret;

        h->slice_ctx[0].next_slice_idx = h->mb_width * h->mb_height;

        ret = decode_slice(avctx, &h->slice_ctx[0]);
        h->mb_y = h->slice_ctx[0].mb_y;
        return ret;
    } else {
        av_assert0(context_count > 0);
        for (i = 0; i < context_count; i++) {
            int next_slice_idx = h->mb_width * h->mb_height;
            int slice_idx;

            sl                 = &h->slice_ctx[i];
            if (CONFIG_ERROR_RESILIENCE) {
                sl->er.error_count = 0;
            }

            /* make sure none of those slices overlap */
            slice_idx = sl->mb_y * h->mb_width + sl->mb_x;
            for (j = 0; j < context_count; j++) {
                H264SliceContext *sl2 = &h->slice_ctx[j];
                int        slice_idx2 = sl2->mb_y * h->mb_width + sl2->mb_x;

                if (i == j || slice_idx2 < slice_idx)
                    continue;
                next_slice_idx = FFMIN(next_slice_idx, slice_idx2);
            }
            sl->next_slice_idx = next_slice_idx;
        }

        avctx->execute(avctx, decode_slice, h->slice_ctx,
                       NULL, context_count, sizeof(h->slice_ctx[0]));

        /* pull back stuff from slices to master context */
        sl                   = &h->slice_ctx[context_count - 1];
        h->mb_y              = sl->mb_y;
        if (CONFIG_ERROR_RESILIENCE) {
            for (i = 1; i < context_count; i++)
                h->slice_ctx[0].er.error_count += h->slice_ctx[i].er.error_count;
        }
    }

    return 0;
}<|MERGE_RESOLUTION|>--- conflicted
+++ resolved
@@ -499,7 +499,8 @@
     pic->invalid_gap = 0;
     pic->sei_recovery_frame_cnt = h->sei.recovery_point.recovery_frame_cnt;
 
-<<<<<<< HEAD
+    pic->f->pict_type = h->slice_ctx[0].slice_type;
+
     if ((ret = alloc_picture(h, pic)) < 0)
         return ret;
     if(!h->frame_recovered && !h->avctx->hwaccel
@@ -524,11 +525,6 @@
     }
 
     if (CONFIG_ERROR_RESILIENCE && h->enable_er) {
-=======
-    pic->f->pict_type = h->slice_ctx[0].slice_type;
-
-    if (CONFIG_ERROR_RESILIENCE && h->enable_er)
->>>>>>> 370ddc7b
         ff_er_frame_start(&h->slice_ctx[0].er);
         ff_h264_set_erpic(&h->slice_ctx[0].er.last_pic, NULL);
         ff_h264_set_erpic(&h->slice_ctx[0].er.next_pic, NULL);
@@ -1135,7 +1131,6 @@
         return AVERROR_INVALIDDATA;
     }
 
-<<<<<<< HEAD
     if (h->current_slice == 0 && !h->first_field) {
         if (
             (h->avctx->skip_frame >= AVDISCARD_NONREF && !h->nal_ref_idc) ||
@@ -1147,12 +1142,6 @@
         }
     }
 
-    // to make a few old functions happy, it's wrong though
-    if (!h->setup_finished)
-        h->pict_type = sl->slice_type;
-
-=======
->>>>>>> 370ddc7b
     pps_id = get_ue_golomb(&sl->gb);
     if (pps_id >= MAX_PPS_COUNT) {
         av_log(h->avctx, AV_LOG_ERROR, "pps_id %u out of range\n", pps_id);
