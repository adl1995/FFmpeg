--- conflicted
+++ resolved
@@ -270,11 +270,7 @@
         }
 
         if (w >= 1) {
-<<<<<<< HEAD
-            copy_block4(dst, src, plane->pitch, plane->pitch, h);
-=======
             ctx->hdsp.put_pixels_tab[2][0](dst, src, plane->pitch, h);
->>>>>>> bda9e6d9
             w--;
             src += 4;
             dst += 4;
