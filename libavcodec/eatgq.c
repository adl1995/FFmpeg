/*
 * Electronic Arts TGQ Video Decoder
 * Copyright (c) 2007-2008 Peter Ross <pross@xvid.org>
 *
 * This file is part of FFmpeg.
 *
 * FFmpeg is free software; you can redistribute it and/or
 * modify it under the terms of the GNU Lesser General Public
 * License as published by the Free Software Foundation; either
 * version 2.1 of the License, or (at your option) any later version.
 *
 * FFmpeg is distributed in the hope that it will be useful,
 * but WITHOUT ANY WARRANTY; without even the implied warranty of
 * MERCHANTABILITY or FITNESS FOR A PARTICULAR PURPOSE.  See the GNU
 * Lesser General Public License for more details.
 *
 * You should have received a copy of the GNU Lesser General Public
 * License along with FFmpeg; if not, write to the Free Software
 * Foundation, Inc., 51 Franklin St, Fifth Floor, Boston, MA  02110-1301  USA
 */

/**
 * @file
 * Electronic Arts TGQ Video Decoder
 * @author Peter Ross <pross@xvid.org>
 *
 * Technical details here:
 * http://wiki.multimedia.cx/index.php?title=Electronic_Arts_TGQ
 */

#include "avcodec.h"
#define BITSTREAM_READER_LE
#include "get_bits.h"
#include "bytestream.h"
#include "dsputil.h"
#include "aandcttab.h"
#include "eaidct.h"
#include "internal.h"

typedef struct TgqContext {
    AVCodecContext *avctx;
    AVFrame frame;
    int width, height;
    ScanTable scantable;
    int qtable[64];
    DECLARE_ALIGNED(16, int16_t, block)[6][64];
    GetByteContext gb;
} TgqContext;

static av_cold int tgq_decode_init(AVCodecContext *avctx)
{
    TgqContext *s = avctx->priv_data;
    uint8_t idct_permutation[64];
    s->avctx = avctx;
    ff_init_scantable_permutation(idct_permutation, FF_NO_IDCT_PERM);
    ff_init_scantable(idct_permutation, &s->scantable, ff_zigzag_direct);
    avctx->time_base = (AVRational){1, 15};
    avctx->pix_fmt   = AV_PIX_FMT_YUV420P;
    return 0;
}

static void tgq_decode_block(TgqContext *s, int16_t block[64], GetBitContext *gb)
{
    uint8_t *perm = s->scantable.permutated;
    int i, j, value;
    block[0] = get_sbits(gb, 8) * s->qtable[0];
    for (i = 1; i < 64;) {
        switch (show_bits(gb, 3)) {
        case 4:
            block[perm[i++]] = 0;
        case 0:
            block[perm[i++]] = 0;
            skip_bits(gb, 3);
            break;
        case 5:
        case 1:
            skip_bits(gb, 2);
            value = get_bits(gb, 6);
            for (j = 0; j < value; j++)
                block[perm[i++]] = 0;
            break;
        case 6:
            skip_bits(gb, 3);
            block[perm[i]] = -s->qtable[perm[i]];
            i++;
            break;
        case 2:
            skip_bits(gb, 3);
            block[perm[i]] = s->qtable[perm[i]];
            i++;
            break;
        case 7: // 111b
        case 3: // 011b
            skip_bits(gb, 2);
            if (show_bits(gb, 6) == 0x3F) {
                skip_bits(gb, 6);
                block[perm[i]] = get_sbits(gb, 8) * s->qtable[perm[i]];
            } else {
                block[perm[i]] = get_sbits(gb, 6) * s->qtable[perm[i]];
            }
            i++;
            break;
        }
    }
    block[0] += 128 << 4;
}

static void tgq_idct_put_mb(TgqContext *s, int16_t (*block)[64],
                            int mb_x, int mb_y)
{
    int linesize = s->frame.linesize[0];
    uint8_t *dest_y  = s->frame.data[0] + (mb_y * 16 * linesize)             + mb_x * 16;
    uint8_t *dest_cb = s->frame.data[1] + (mb_y * 8  * s->frame.linesize[1]) + mb_x * 8;
    uint8_t *dest_cr = s->frame.data[2] + (mb_y * 8  * s->frame.linesize[2]) + mb_x * 8;

    ff_ea_idct_put_c(dest_y                   , linesize, block[0]);
    ff_ea_idct_put_c(dest_y                + 8, linesize, block[1]);
    ff_ea_idct_put_c(dest_y + 8 * linesize    , linesize, block[2]);
    ff_ea_idct_put_c(dest_y + 8 * linesize + 8, linesize, block[3]);
    if (!(s->avctx->flags & CODEC_FLAG_GRAY)) {
         ff_ea_idct_put_c(dest_cb, s->frame.linesize[1], block[4]);
         ff_ea_idct_put_c(dest_cr, s->frame.linesize[2], block[5]);
    }
}

static inline void tgq_dconly(TgqContext *s, unsigned char *dst,
                              int dst_stride, int dc)
{
    int level = av_clip_uint8((dc*s->qtable[0] + 2056) >> 4);
    int j;
    for (j = 0; j < 8; j++)
        memset(dst + j * dst_stride, level, 8);
}

static void tgq_idct_put_mb_dconly(TgqContext *s, int mb_x, int mb_y, const int8_t *dc)
{
    int linesize = s->frame.linesize[0];
    uint8_t *dest_y  = s->frame.data[0] + (mb_y * 16 * linesize)             + mb_x * 16;
    uint8_t *dest_cb = s->frame.data[1] + (mb_y * 8  * s->frame.linesize[1]) + mb_x * 8;
    uint8_t *dest_cr = s->frame.data[2] + (mb_y * 8  * s->frame.linesize[2]) + mb_x * 8;
    tgq_dconly(s, dest_y,                    linesize, dc[0]);
    tgq_dconly(s, dest_y                + 8, linesize, dc[1]);
    tgq_dconly(s, dest_y + 8 * linesize,     linesize, dc[2]);
    tgq_dconly(s, dest_y + 8 * linesize + 8, linesize, dc[3]);
    if (!(s->avctx->flags & CODEC_FLAG_GRAY)) {
        tgq_dconly(s, dest_cb, s->frame.linesize[1], dc[4]);
        tgq_dconly(s, dest_cr, s->frame.linesize[2], dc[5]);
    }
}

<<<<<<< HEAD
/**
 * @return <0 on error
 */
static int tgq_decode_mb(TgqContext *s, int mb_y, int mb_x){
=======
static void tgq_decode_mb(TgqContext *s, int mb_y, int mb_x)
{
>>>>>>> a0cabd0a
    int mode;
    int i;
    int8_t dc[6];

    mode = bytestream2_get_byte(&s->gb);
    if (mode > 12) {
        GetBitContext gb;
<<<<<<< HEAD
        init_get_bits(&gb, s->gb.buffer, FFMIN(bytestream2_get_bytes_left(&s->gb), mode) * 8);
        for(i=0; i<6; i++)
=======
        init_get_bits(&gb, s->gb.buffer, FFMIN(s->gb.buffer_end - s->gb.buffer, mode) * 8);
        for (i = 0; i < 6; i++)
>>>>>>> a0cabd0a
            tgq_decode_block(s, s->block[i], &gb);
        tgq_idct_put_mb(s, s->block, mb_x, mb_y);
        bytestream2_skip(&s->gb, mode);
    } else {
        if (mode == 3) {
            memset(dc, bytestream2_get_byte(&s->gb), 4);
            dc[4] = bytestream2_get_byte(&s->gb);
            dc[5] = bytestream2_get_byte(&s->gb);
        } else if (mode == 6) {
            bytestream2_get_buffer(&s->gb, dc, 6);
        } else if (mode == 12) {
            for (i = 0; i < 6; i++) {
                dc[i] = bytestream2_get_byte(&s->gb);
                bytestream2_skip(&s->gb, 1);
            }
        } else {
            av_log(s->avctx, AV_LOG_ERROR, "unsupported mb mode %i\n", mode);
            return -1;
        }
        tgq_idct_put_mb_dconly(s, mb_x, mb_y, dc);
    }
    return 0;
}

static void tgq_calculate_qtable(TgqContext *s, int quant)
{
    int i, j;
    const int a = (14 * (100 - quant)) / 100 + 1;
    const int b = (11 * (100 - quant)) / 100 + 4;
    for (j = 0; j < 8; j++)
        for (i = 0; i < 8; i++)
            s->qtable[j * 8 + i] = ((a * (j + i) / (7 + 7) + b) *
                                    ff_inv_aanscales[j * 8 + i]) >> (14 - 4);
}

static int tgq_decode_frame(AVCodecContext *avctx,
                            void *data, int *got_frame,
                            AVPacket *avpkt)
{
    const uint8_t *buf = avpkt->data;
    int buf_size       = avpkt->size;
    TgqContext *s      = avctx->priv_data;
    int x, y, ret;
    int big_endian;

    if (buf_size < 16) {
        av_log(avctx, AV_LOG_WARNING, "truncated header\n");
        return AVERROR_INVALIDDATA;
    }
    big_endian = AV_RL32(&buf[4]) > 0x000FFFFF;
    bytestream2_init(&s->gb, buf + 8, buf_size - 8);
    if (big_endian) {
        s->width  = bytestream2_get_be16u(&s->gb);
        s->height = bytestream2_get_be16u(&s->gb);
    } else {
        s->width  = bytestream2_get_le16u(&s->gb);
        s->height = bytestream2_get_le16u(&s->gb);
    }

    if (s->avctx->width!=s->width || s->avctx->height!=s->height) {
        avcodec_set_dimensions(s->avctx, s->width, s->height);
        if (s->frame.data[0])
            avctx->release_buffer(avctx, &s->frame);
    }
    tgq_calculate_qtable(s, bytestream2_get_byteu(&s->gb));
    bytestream2_skip(&s->gb, 3);

    if (!s->frame.data[0]) {
        s->frame.key_frame = 1;
        s->frame.pict_type = AV_PICTURE_TYPE_I;
        s->frame.buffer_hints = FF_BUFFER_HINTS_VALID;
        if ((ret = ff_get_buffer(avctx, &s->frame)) < 0) {
            av_log(avctx, AV_LOG_ERROR, "get_buffer() failed\n");
            return ret;
        }
    }

    for (y = 0; y < FFALIGN(avctx->height, 16) >> 4; y++)
        for (x = 0; x < FFALIGN(avctx->width, 16) >> 4; x++)
            if (tgq_decode_mb(s, y, x) < 0)
                return AVERROR_INVALIDDATA;

    *got_frame = 1;
    *(AVFrame*)data = s->frame;

    return avpkt->size;
}

static av_cold int tgq_decode_end(AVCodecContext *avctx)
{
    TgqContext *s = avctx->priv_data;
    if (s->frame.data[0])
        s->avctx->release_buffer(avctx, &s->frame);
    return 0;
}

AVCodec ff_eatgq_decoder = {
    .name           = "eatgq",
    .type           = AVMEDIA_TYPE_VIDEO,
    .id             = AV_CODEC_ID_TGQ,
    .priv_data_size = sizeof(TgqContext),
    .init           = tgq_decode_init,
    .close          = tgq_decode_end,
    .decode         = tgq_decode_frame,
    .capabilities   = CODEC_CAP_DR1,
    .long_name      = NULL_IF_CONFIG_SMALL("Electronic Arts TGQ video"),
};<|MERGE_RESOLUTION|>--- conflicted
+++ resolved
@@ -148,15 +148,8 @@
     }
 }
 
-<<<<<<< HEAD
-/**
- * @return <0 on error
- */
-static int tgq_decode_mb(TgqContext *s, int mb_y, int mb_x){
-=======
-static void tgq_decode_mb(TgqContext *s, int mb_y, int mb_x)
-{
->>>>>>> a0cabd0a
+static int tgq_decode_mb(TgqContext *s, int mb_y, int mb_x)
+{
     int mode;
     int i;
     int8_t dc[6];
@@ -164,13 +157,8 @@
     mode = bytestream2_get_byte(&s->gb);
     if (mode > 12) {
         GetBitContext gb;
-<<<<<<< HEAD
         init_get_bits(&gb, s->gb.buffer, FFMIN(bytestream2_get_bytes_left(&s->gb), mode) * 8);
-        for(i=0; i<6; i++)
-=======
-        init_get_bits(&gb, s->gb.buffer, FFMIN(s->gb.buffer_end - s->gb.buffer, mode) * 8);
         for (i = 0; i < 6; i++)
->>>>>>> a0cabd0a
             tgq_decode_block(s, s->block[i], &gb);
         tgq_idct_put_mb(s, s->block, mb_x, mb_y);
         bytestream2_skip(&s->gb, mode);
