/*
 * Copyright (c) 2001 Fabrice Bellard
 * Copyright (c) 2002-2004 Michael Niedermayer <michaelni@gmx.at>
 *
 * This file is part of FFmpeg.
 *
 * FFmpeg is free software; you can redistribute it and/or
 * modify it under the terms of the GNU Lesser General Public
 * License as published by the Free Software Foundation; either
 * version 2.1 of the License, or (at your option) any later version.
 *
 * FFmpeg is distributed in the hope that it will be useful,
 * but WITHOUT ANY WARRANTY; without even the implied warranty of
 * MERCHANTABILITY or FITNESS FOR A PARTICULAR PURPOSE.  See the GNU
 * Lesser General Public License for more details.
 *
 * You should have received a copy of the GNU Lesser General Public
 * License along with FFmpeg; if not, write to the Free Software
 * Foundation, Inc., 51 Franklin Street, Fifth Floor, Boston, MA 02110-1301 USA
 */

#ifndef AVCODEC_OPTIONS_TABLE_H
#define AVCODEC_OPTIONS_TABLE_H

#include <float.h>
#include <limits.h>
#include <stdint.h>

#include "libavutil/opt.h"
#include "avcodec.h"
#include "version.h"

#define OFFSET(x) offsetof(AVCodecContext,x)
#define DEFAULT 0 //should be NAN but it does not work as it is not a constant in glibc as required by ANSI/ISO C
//these names are too long to be readable
#define V AV_OPT_FLAG_VIDEO_PARAM
#define A AV_OPT_FLAG_AUDIO_PARAM
#define S AV_OPT_FLAG_SUBTITLE_PARAM
#define E AV_OPT_FLAG_ENCODING_PARAM
#define D AV_OPT_FLAG_DECODING_PARAM

#define AV_CODEC_DEFAULT_BITRATE 200*1000

static const AVOption avcodec_options[] = {
{"b", "set bitrate (in bits/s)", OFFSET(bit_rate), AV_OPT_TYPE_INT64, {.i64 = AV_CODEC_DEFAULT_BITRATE }, 0, INT_MAX, A|V|E},
{"ab", "set bitrate (in bits/s)", OFFSET(bit_rate), AV_OPT_TYPE_INT64, {.i64 = 128*1000 }, 0, INT_MAX, A|E},
{"bt", "Set video bitrate tolerance (in bits/s). In 1-pass mode, bitrate tolerance specifies how far "
       "ratecontrol is willing to deviate from the target average bitrate value. This is not related "
       "to minimum/maximum bitrate. Lowering tolerance too much has an adverse effect on quality.",
       OFFSET(bit_rate_tolerance), AV_OPT_TYPE_INT, {.i64 = AV_CODEC_DEFAULT_BITRATE*20 }, 1, INT_MAX, V|E},
{"flags", NULL, OFFSET(flags), AV_OPT_TYPE_FLAGS, {.i64 = DEFAULT }, 0, UINT_MAX, V|A|S|E|D, "flags"},
{"unaligned", "allow decoders to produce unaligned output", 0, AV_OPT_TYPE_CONST, { .i64 = AV_CODEC_FLAG_UNALIGNED }, INT_MIN, INT_MAX, V | D, "flags" },
{"mv4", "use four motion vectors per macroblock (MPEG-4)", 0, AV_OPT_TYPE_CONST, {.i64 = AV_CODEC_FLAG_4MV }, INT_MIN, INT_MAX, V|E, "flags"},
{"qpel", "use 1/4-pel motion compensation", 0, AV_OPT_TYPE_CONST, {.i64 = AV_CODEC_FLAG_QPEL }, INT_MIN, INT_MAX, V|E, "flags"},
{"loop", "use loop filter", 0, AV_OPT_TYPE_CONST, {.i64 = AV_CODEC_FLAG_LOOP_FILTER }, INT_MIN, INT_MAX, V|E, "flags"},
{"qscale", "use fixed qscale", 0, AV_OPT_TYPE_CONST, {.i64 = AV_CODEC_FLAG_QSCALE }, INT_MIN, INT_MAX, 0, "flags"},
#if FF_API_GMC
{"gmc", "use gmc", 0, AV_OPT_TYPE_CONST, {.i64 = CODEC_FLAG_GMC }, INT_MIN, INT_MAX, V|E, "flags"},
#endif
#if FF_API_MV0
{"mv0", "always try a mb with mv=<0,0>", 0, AV_OPT_TYPE_CONST, {.i64 = CODEC_FLAG_MV0 }, INT_MIN, INT_MAX, V|E, "flags"},
#endif
#if FF_API_INPUT_PRESERVED
{"input_preserved", NULL, 0, AV_OPT_TYPE_CONST, {.i64 = CODEC_FLAG_INPUT_PRESERVED }, INT_MIN, INT_MAX, 0, "flags"},
#endif
{"pass1", "use internal 2-pass ratecontrol in first  pass mode", 0, AV_OPT_TYPE_CONST, {.i64 = AV_CODEC_FLAG_PASS1 }, INT_MIN, INT_MAX, 0, "flags"},
{"pass2", "use internal 2-pass ratecontrol in second pass mode", 0, AV_OPT_TYPE_CONST, {.i64 = AV_CODEC_FLAG_PASS2 }, INT_MIN, INT_MAX, 0, "flags"},
{"gray", "only decode/encode grayscale", 0, AV_OPT_TYPE_CONST, {.i64 = AV_CODEC_FLAG_GRAY }, INT_MIN, INT_MAX, V|E|D, "flags"},
#if FF_API_EMU_EDGE
{"emu_edge", "do not draw edges", 0, AV_OPT_TYPE_CONST, {.i64 = CODEC_FLAG_EMU_EDGE }, INT_MIN, INT_MAX, 0, "flags"},
#endif
{"psnr", "error[?] variables will be set during encoding", 0, AV_OPT_TYPE_CONST, {.i64 = AV_CODEC_FLAG_PSNR }, INT_MIN, INT_MAX, V|E, "flags"},
{"truncated", "Input bitstream might be randomly truncated", 0, AV_OPT_TYPE_CONST, {.i64 = AV_CODEC_FLAG_TRUNCATED }, INT_MIN, INT_MAX, V|D, "flags"},
#if FF_API_NORMALIZE_AQP
{"naq", "normalize adaptive quantization", 0, AV_OPT_TYPE_CONST, {.i64 = CODEC_FLAG_NORMALIZE_AQP }, INT_MIN, INT_MAX, V|E, "flags"},
#endif
{"ildct", "use interlaced DCT", 0, AV_OPT_TYPE_CONST, {.i64 = AV_CODEC_FLAG_INTERLACED_DCT }, INT_MIN, INT_MAX, V|E, "flags"},
{"low_delay", "force low delay", 0, AV_OPT_TYPE_CONST, {.i64 = AV_CODEC_FLAG_LOW_DELAY }, INT_MIN, INT_MAX, V|D|E, "flags"},
{"global_header", "place global headers in extradata instead of every keyframe", 0, AV_OPT_TYPE_CONST, {.i64 = AV_CODEC_FLAG_GLOBAL_HEADER }, INT_MIN, INT_MAX, V|A|E, "flags"},
{"bitexact", "use only bitexact functions (except (I)DCT)", 0, AV_OPT_TYPE_CONST, {.i64 = AV_CODEC_FLAG_BITEXACT }, INT_MIN, INT_MAX, A|V|S|D|E, "flags"},
{"aic", "H.263 advanced intra coding / MPEG-4 AC prediction", 0, AV_OPT_TYPE_CONST, {.i64 = AV_CODEC_FLAG_AC_PRED }, INT_MIN, INT_MAX, V|E, "flags"},
{"ilme", "interlaced motion estimation", 0, AV_OPT_TYPE_CONST, {.i64 = AV_CODEC_FLAG_INTERLACED_ME }, INT_MIN, INT_MAX, V|E, "flags"},
{"cgop", "closed GOP", 0, AV_OPT_TYPE_CONST, {.i64 = AV_CODEC_FLAG_CLOSED_GOP }, INT_MIN, INT_MAX, V|E, "flags"},
{"output_corrupt", "Output even potentially corrupted frames", 0, AV_OPT_TYPE_CONST, {.i64 = AV_CODEC_FLAG_OUTPUT_CORRUPT }, INT_MIN, INT_MAX, V|D, "flags"},
{"fast", "allow non-spec-compliant speedup tricks", 0, AV_OPT_TYPE_CONST, {.i64 = AV_CODEC_FLAG2_FAST }, INT_MIN, INT_MAX, V|E, "flags2"},
{"noout", "skip bitstream encoding", 0, AV_OPT_TYPE_CONST, {.i64 = AV_CODEC_FLAG2_NO_OUTPUT }, INT_MIN, INT_MAX, V|E, "flags2"},
{"ignorecrop", "ignore cropping information from sps", 0, AV_OPT_TYPE_CONST, {.i64 = AV_CODEC_FLAG2_IGNORE_CROP }, INT_MIN, INT_MAX, V|D, "flags2"},
{"local_header", "place global headers at every keyframe instead of in extradata", 0, AV_OPT_TYPE_CONST, {.i64 = AV_CODEC_FLAG2_LOCAL_HEADER }, INT_MIN, INT_MAX, V|E, "flags2"},
{"chunks", "Frame data might be split into multiple chunks", 0, AV_OPT_TYPE_CONST, {.i64 = AV_CODEC_FLAG2_CHUNKS }, INT_MIN, INT_MAX, V|D, "flags2"},
{"showall", "Show all frames before the first keyframe", 0, AV_OPT_TYPE_CONST, {.i64 = AV_CODEC_FLAG2_SHOW_ALL }, INT_MIN, INT_MAX, V|D, "flags2"},
{"export_mvs", "export motion vectors through frame side data", 0, AV_OPT_TYPE_CONST, {.i64 = AV_CODEC_FLAG2_EXPORT_MVS}, INT_MIN, INT_MAX, V|D, "flags2"},
{"skip_manual", "do not skip samples and export skip information as frame side data", 0, AV_OPT_TYPE_CONST, {.i64 = AV_CODEC_FLAG2_SKIP_MANUAL}, INT_MIN, INT_MAX, V|D, "flags2"},
#if FF_API_MOTION_EST
{"me_method", "set motion estimation method", OFFSET(me_method), AV_OPT_TYPE_INT, {.i64 = ME_EPZS }, INT_MIN, INT_MAX, V|E, "me_method"},
{"zero", "zero motion estimation (fastest)", 0, AV_OPT_TYPE_CONST, {.i64 = ME_ZERO }, INT_MIN, INT_MAX, V|E, "me_method" },
{"full", "full motion estimation (slowest)", 0, AV_OPT_TYPE_CONST, {.i64 = ME_FULL }, INT_MIN, INT_MAX, V|E, "me_method" },
{"epzs", "EPZS motion estimation", 0, AV_OPT_TYPE_CONST, {.i64 = ME_EPZS }, INT_MIN, INT_MAX, V|E, "me_method" },
{"esa", "esa motion estimation (alias for full)", 0, AV_OPT_TYPE_CONST, {.i64 = ME_FULL }, INT_MIN, INT_MAX, V|E, "me_method" },
{"tesa", "tesa motion estimation", 0, AV_OPT_TYPE_CONST, {.i64 = ME_TESA }, INT_MIN, INT_MAX, V|E, "me_method" },
{"dia", "diamond motion estimation (alias for EPZS)", 0, AV_OPT_TYPE_CONST, {.i64 = ME_EPZS }, INT_MIN, INT_MAX, V|E, "me_method" },
{"log", "log motion estimation", 0, AV_OPT_TYPE_CONST, {.i64 = ME_LOG }, INT_MIN, INT_MAX, V|E, "me_method" },
{"phods", "phods motion estimation", 0, AV_OPT_TYPE_CONST, {.i64 = ME_PHODS }, INT_MIN, INT_MAX, V|E, "me_method" },
{"x1", "X1 motion estimation", 0, AV_OPT_TYPE_CONST, {.i64 = ME_X1 }, INT_MIN, INT_MAX, V|E, "me_method" },
{"hex", "hex motion estimation", 0, AV_OPT_TYPE_CONST, {.i64 = ME_HEX }, INT_MIN, INT_MAX, V|E, "me_method" },
{"umh", "umh motion estimation", 0, AV_OPT_TYPE_CONST, {.i64 = ME_UMH }, INT_MIN, INT_MAX, V|E, "me_method" },
{"iter", "iter motion estimation", 0, AV_OPT_TYPE_CONST, {.i64 = ME_ITER }, INT_MIN, INT_MAX, V|E, "me_method" },
#endif
{"time_base", NULL, OFFSET(time_base), AV_OPT_TYPE_RATIONAL, {.dbl = 0}, INT_MIN, INT_MAX},
{"g", "set the group of picture (GOP) size", OFFSET(gop_size), AV_OPT_TYPE_INT, {.i64 = 12 }, INT_MIN, INT_MAX, V|E},
{"ar", "set audio sampling rate (in Hz)", OFFSET(sample_rate), AV_OPT_TYPE_INT, {.i64 = DEFAULT }, 0, INT_MAX, A|D|E},
{"ac", "set number of audio channels", OFFSET(channels), AV_OPT_TYPE_INT, {.i64 = DEFAULT }, 0, INT_MAX, A|D|E},
{"cutoff", "set cutoff bandwidth", OFFSET(cutoff), AV_OPT_TYPE_INT, {.i64 = DEFAULT }, INT_MIN, INT_MAX, A|E},
{"frame_size", NULL, OFFSET(frame_size), AV_OPT_TYPE_INT, {.i64 = DEFAULT }, INT_MIN, INT_MAX, A|E},
{"frame_number", NULL, OFFSET(frame_number), AV_OPT_TYPE_INT, {.i64 = DEFAULT }, INT_MIN, INT_MAX},
{"delay", NULL, OFFSET(delay), AV_OPT_TYPE_INT, {.i64 = DEFAULT }, INT_MIN, INT_MAX},
{"qcomp", "video quantizer scale compression (VBR). Constant of ratecontrol equation. "
          "Recommended range for default rc_eq: 0.0-1.0",
          OFFSET(qcompress), AV_OPT_TYPE_FLOAT, {.dbl = 0.5 }, -FLT_MAX, FLT_MAX, V|E},
{"qblur", "video quantizer scale blur (VBR)", OFFSET(qblur), AV_OPT_TYPE_FLOAT, {.dbl = 0.5 }, -1, FLT_MAX, V|E},
{"qmin", "minimum video quantizer scale (VBR)", OFFSET(qmin), AV_OPT_TYPE_INT, {.i64 = 2 }, -1, 69, V|E},
{"qmax", "maximum video quantizer scale (VBR)", OFFSET(qmax), AV_OPT_TYPE_INT, {.i64 = 31 }, -1, 1024, V|E},
{"qdiff", "maximum difference between the quantizer scales (VBR)", OFFSET(max_qdiff), AV_OPT_TYPE_INT, {.i64 = 3 }, INT_MIN, INT_MAX, V|E},
{"bf", "set maximum number of B frames between non-B-frames", OFFSET(max_b_frames), AV_OPT_TYPE_INT, {.i64 = DEFAULT }, -1, INT_MAX, V|E},
{"b_qfactor", "QP factor between P- and B-frames", OFFSET(b_quant_factor), AV_OPT_TYPE_FLOAT, {.dbl = 1.25 }, -FLT_MAX, FLT_MAX, V|E},
#if FF_API_RC_STRATEGY
{"rc_strategy", "ratecontrol method", OFFSET(rc_strategy), AV_OPT_TYPE_INT, {.i64 = DEFAULT }, INT_MIN, INT_MAX, V|E},
#endif
#if FF_API_PRIVATE_OPT
{"b_strategy", "strategy to choose between I/P/B-frames", OFFSET(b_frame_strategy), AV_OPT_TYPE_INT, {.i64 = 0 }, INT_MIN, INT_MAX, V|E},
#endif
{"ps", "RTP payload size in bytes", OFFSET(rtp_payload_size), AV_OPT_TYPE_INT, {.i64 = DEFAULT }, INT_MIN, INT_MAX, V|E},
#if FF_API_STAT_BITS
{"mv_bits", NULL, OFFSET(mv_bits), AV_OPT_TYPE_INT, {.i64 = DEFAULT }, INT_MIN, INT_MAX},
{"header_bits", NULL, OFFSET(header_bits), AV_OPT_TYPE_INT, {.i64 = DEFAULT }, INT_MIN, INT_MAX},
{"i_tex_bits", NULL, OFFSET(i_tex_bits), AV_OPT_TYPE_INT, {.i64 = DEFAULT }, INT_MIN, INT_MAX},
{"p_tex_bits", NULL, OFFSET(p_tex_bits), AV_OPT_TYPE_INT, {.i64 = DEFAULT }, INT_MIN, INT_MAX},
{"i_count", NULL, OFFSET(i_count), AV_OPT_TYPE_INT, {.i64 = DEFAULT }, INT_MIN, INT_MAX},
{"p_count", NULL, OFFSET(p_count), AV_OPT_TYPE_INT, {.i64 = DEFAULT }, INT_MIN, INT_MAX},
{"skip_count", NULL, OFFSET(skip_count), AV_OPT_TYPE_INT, {.i64 = DEFAULT }, INT_MIN, INT_MAX},
{"misc_bits", NULL, OFFSET(misc_bits), AV_OPT_TYPE_INT, {.i64 = DEFAULT }, INT_MIN, INT_MAX},
{"frame_bits", NULL, OFFSET(frame_bits), AV_OPT_TYPE_INT, {.i64 = DEFAULT }, INT_MIN, INT_MAX},
#endif
{"codec_tag", NULL, OFFSET(codec_tag), AV_OPT_TYPE_INT, {.i64 = DEFAULT }, INT_MIN, INT_MAX},
{"bug", "work around not autodetected encoder bugs", OFFSET(workaround_bugs), AV_OPT_TYPE_FLAGS, {.i64 = FF_BUG_AUTODETECT }, INT_MIN, INT_MAX, V|D, "bug"},
{"autodetect", NULL, 0, AV_OPT_TYPE_CONST, {.i64 = FF_BUG_AUTODETECT }, INT_MIN, INT_MAX, V|D, "bug"},
#if FF_API_OLD_MSMPEG4
{"old_msmpeg4", "some old lavc-generated MSMPEG4v3 files (no autodetection)", 0, AV_OPT_TYPE_CONST, {.i64 = FF_BUG_OLD_MSMPEG4 }, INT_MIN, INT_MAX, V|D, "bug"},
#endif
{"xvid_ilace", "Xvid interlacing bug (autodetected if FOURCC == XVIX)", 0, AV_OPT_TYPE_CONST, {.i64 = FF_BUG_XVID_ILACE }, INT_MIN, INT_MAX, V|D, "bug"},
{"ump4", "(autodetected if FOURCC == UMP4)", 0, AV_OPT_TYPE_CONST, {.i64 = FF_BUG_UMP4 }, INT_MIN, INT_MAX, V|D, "bug"},
{"no_padding", "padding bug (autodetected)", 0, AV_OPT_TYPE_CONST, {.i64 = FF_BUG_NO_PADDING }, INT_MIN, INT_MAX, V|D, "bug"},
{"amv", NULL, 0, AV_OPT_TYPE_CONST, {.i64 = FF_BUG_AMV }, INT_MIN, INT_MAX, V|D, "bug"},
#if FF_API_AC_VLC
{"ac_vlc", "illegal VLC bug (autodetected per FOURCC)", 0, AV_OPT_TYPE_CONST, {.i64 = FF_BUG_AC_VLC }, INT_MIN, INT_MAX, V|D, "bug"},
#endif
{"qpel_chroma", NULL, 0, AV_OPT_TYPE_CONST, {.i64 = FF_BUG_QPEL_CHROMA }, INT_MIN, INT_MAX, V|D, "bug"},
{"std_qpel", "old standard qpel (autodetected per FOURCC/version)", 0, AV_OPT_TYPE_CONST, {.i64 = FF_BUG_STD_QPEL }, INT_MIN, INT_MAX, V|D, "bug"},
{"qpel_chroma2", NULL, 0, AV_OPT_TYPE_CONST, {.i64 = FF_BUG_QPEL_CHROMA2 }, INT_MIN, INT_MAX, V|D, "bug"},
{"direct_blocksize", "direct-qpel-blocksize bug (autodetected per FOURCC/version)", 0, AV_OPT_TYPE_CONST, {.i64 = FF_BUG_DIRECT_BLOCKSIZE }, INT_MIN, INT_MAX, V|D, "bug"},
{"edge", "edge padding bug (autodetected per FOURCC/version)", 0, AV_OPT_TYPE_CONST, {.i64 = FF_BUG_EDGE }, INT_MIN, INT_MAX, V|D, "bug"},
{"hpel_chroma", NULL, 0, AV_OPT_TYPE_CONST, {.i64 = FF_BUG_HPEL_CHROMA }, INT_MIN, INT_MAX, V|D, "bug"},
{"dc_clip", NULL, 0, AV_OPT_TYPE_CONST, {.i64 = FF_BUG_DC_CLIP }, INT_MIN, INT_MAX, V|D, "bug"},
{"ms", "work around various bugs in Microsoft's broken decoders", 0, AV_OPT_TYPE_CONST, {.i64 = FF_BUG_MS }, INT_MIN, INT_MAX, V|D, "bug"},
{"trunc", "truncated frames", 0, AV_OPT_TYPE_CONST, {.i64 = FF_BUG_TRUNCATED}, INT_MIN, INT_MAX, V|D, "bug"},
{"strict", "how strictly to follow the standards", OFFSET(strict_std_compliance), AV_OPT_TYPE_INT, {.i64 = DEFAULT }, INT_MIN, INT_MAX, A|V|D|E, "strict"},
{"very", "strictly conform to a older more strict version of the spec or reference software", 0, AV_OPT_TYPE_CONST, {.i64 = FF_COMPLIANCE_VERY_STRICT }, INT_MIN, INT_MAX, V|D|E, "strict"},
{"strict", "strictly conform to all the things in the spec no matter what the consequences", 0, AV_OPT_TYPE_CONST, {.i64 = FF_COMPLIANCE_STRICT }, INT_MIN, INT_MAX, V|D|E, "strict"},
{"normal", NULL, 0, AV_OPT_TYPE_CONST, {.i64 = FF_COMPLIANCE_NORMAL }, INT_MIN, INT_MAX, V|D|E, "strict"},
{"unofficial", "allow unofficial extensions", 0, AV_OPT_TYPE_CONST, {.i64 = FF_COMPLIANCE_UNOFFICIAL }, INT_MIN, INT_MAX, V|D|E, "strict"},
{"experimental", "allow non-standardized experimental things", 0, AV_OPT_TYPE_CONST, {.i64 = FF_COMPLIANCE_EXPERIMENTAL }, INT_MIN, INT_MAX, V|D|E, "strict"},
{"b_qoffset", "QP offset between P- and B-frames", OFFSET(b_quant_offset), AV_OPT_TYPE_FLOAT, {.dbl = 1.25 }, -FLT_MAX, FLT_MAX, V|E},
{"err_detect", "set error detection flags", OFFSET(err_recognition), AV_OPT_TYPE_FLAGS, {.i64 = 0 }, INT_MIN, INT_MAX, A|V|D, "err_detect"},
{"crccheck", "verify embedded CRCs", 0, AV_OPT_TYPE_CONST, {.i64 = AV_EF_CRCCHECK }, INT_MIN, INT_MAX, A|V|D, "err_detect"},
{"bitstream", "detect bitstream specification deviations", 0, AV_OPT_TYPE_CONST, {.i64 = AV_EF_BITSTREAM }, INT_MIN, INT_MAX, A|V|D, "err_detect"},
{"buffer", "detect improper bitstream length", 0, AV_OPT_TYPE_CONST, {.i64 = AV_EF_BUFFER }, INT_MIN, INT_MAX, A|V|D, "err_detect"},
{"explode", "abort decoding on minor error detection", 0, AV_OPT_TYPE_CONST, {.i64 = AV_EF_EXPLODE }, INT_MIN, INT_MAX, A|V|D, "err_detect"},
{"ignore_err", "ignore errors", 0, AV_OPT_TYPE_CONST, {.i64 = AV_EF_IGNORE_ERR }, INT_MIN, INT_MAX, A|V|D, "err_detect"},
{"careful",    "consider things that violate the spec, are fast to check and have not been seen in the wild as errors", 0, AV_OPT_TYPE_CONST, {.i64 = AV_EF_CAREFUL }, INT_MIN, INT_MAX, A|V|D, "err_detect"},
{"compliant",  "consider all spec non compliancies as errors", 0, AV_OPT_TYPE_CONST, {.i64 = AV_EF_COMPLIANT }, INT_MIN, INT_MAX, A|V|D, "err_detect"},
{"aggressive", "consider things that a sane encoder should not do as an error", 0, AV_OPT_TYPE_CONST, {.i64 = AV_EF_AGGRESSIVE }, INT_MIN, INT_MAX, A|V|D, "err_detect"},
{"has_b_frames", NULL, OFFSET(has_b_frames), AV_OPT_TYPE_INT, {.i64 = DEFAULT }, INT_MIN, INT_MAX},
{"block_align", NULL, OFFSET(block_align), AV_OPT_TYPE_INT, {.i64 = DEFAULT }, INT_MIN, INT_MAX},
{"mpeg_quant", "use MPEG quantizers instead of H.263", OFFSET(mpeg_quant), AV_OPT_TYPE_INT, {.i64 = DEFAULT }, INT_MIN, INT_MAX, V|E},
#if FF_API_MPV_OPT
{"qsquish", "deprecated, use encoder private options instead", OFFSET(rc_qsquish), AV_OPT_TYPE_FLOAT, {.dbl = DEFAULT }, 0, 99, V|E},
{"rc_qmod_amp",  "deprecated, use encoder private options instead", OFFSET(rc_qmod_amp), AV_OPT_TYPE_FLOAT, {.dbl = DEFAULT }, -FLT_MAX, FLT_MAX, V|E},
{"rc_qmod_freq", "deprecated, use encoder private options instead", OFFSET(rc_qmod_freq), AV_OPT_TYPE_INT, {.i64 = DEFAULT }, INT_MIN, INT_MAX, V|E},
#endif
{"rc_override_count", NULL, OFFSET(rc_override_count), AV_OPT_TYPE_INT, {.i64 = DEFAULT }, INT_MIN, INT_MAX},
#if FF_API_MPV_OPT
{"rc_eq", "deprecated, use encoder private options instead", OFFSET(rc_eq), AV_OPT_TYPE_STRING, {.str = NULL}, CHAR_MIN, CHAR_MAX, V|E},
#endif
{"maxrate", "maximum bitrate (in bits/s). Used for VBV together with bufsize.", OFFSET(rc_max_rate), AV_OPT_TYPE_INT64, {.i64 = DEFAULT }, 0, INT_MAX, V|A|E},
{"minrate", "minimum bitrate (in bits/s). Most useful in setting up a CBR encode. It is of little use otherwise.",
            OFFSET(rc_min_rate), AV_OPT_TYPE_INT64, {.i64 = DEFAULT }, INT_MIN, INT_MAX, V|A|E},
{"bufsize", "set ratecontrol buffer size (in bits)", OFFSET(rc_buffer_size), AV_OPT_TYPE_INT, {.i64 = DEFAULT }, INT_MIN, INT_MAX, A|V|E},
#if FF_API_MPV_OPT
{"rc_buf_aggressivity", "deprecated, use encoder private options instead", OFFSET(rc_buffer_aggressivity), AV_OPT_TYPE_FLOAT, {.dbl = 1.0 }, -FLT_MAX, FLT_MAX, V|E},
#endif
{"i_qfactor", "QP factor between P- and I-frames", OFFSET(i_quant_factor), AV_OPT_TYPE_FLOAT, {.dbl = -0.8 }, -FLT_MAX, FLT_MAX, V|E},
{"i_qoffset", "QP offset between P- and I-frames", OFFSET(i_quant_offset), AV_OPT_TYPE_FLOAT, {.dbl = 0.0 }, -FLT_MAX, FLT_MAX, V|E},
#if FF_API_MPV_OPT
{"rc_init_cplx", "deprecated, use encoder private options instead", OFFSET(rc_initial_cplx), AV_OPT_TYPE_FLOAT, {.dbl = DEFAULT }, -FLT_MAX, FLT_MAX, V|E},
#endif
{"dct", "DCT algorithm", OFFSET(dct_algo), AV_OPT_TYPE_INT, {.i64 = DEFAULT }, 0, INT_MAX, V|E, "dct"},
{"auto", "autoselect a good one", 0, AV_OPT_TYPE_CONST, {.i64 = FF_DCT_AUTO }, INT_MIN, INT_MAX, V|E, "dct"},
{"fastint", "fast integer", 0, AV_OPT_TYPE_CONST, {.i64 = FF_DCT_FASTINT }, INT_MIN, INT_MAX, V|E, "dct"},
{"int", "accurate integer", 0, AV_OPT_TYPE_CONST, {.i64 = FF_DCT_INT }, INT_MIN, INT_MAX, V|E, "dct"},
{"mmx", NULL, 0, AV_OPT_TYPE_CONST, {.i64 = FF_DCT_MMX }, INT_MIN, INT_MAX, V|E, "dct"},
{"altivec", NULL, 0, AV_OPT_TYPE_CONST, {.i64 = FF_DCT_ALTIVEC }, INT_MIN, INT_MAX, V|E, "dct"},
{"faan", "floating point AAN DCT", 0, AV_OPT_TYPE_CONST, {.i64 = FF_DCT_FAAN }, INT_MIN, INT_MAX, V|E, "dct"},
{"lumi_mask", "compresses bright areas stronger than medium ones", OFFSET(lumi_masking), AV_OPT_TYPE_FLOAT, {.dbl = 0 }, -FLT_MAX, FLT_MAX, V|E},
{"tcplx_mask", "temporal complexity masking", OFFSET(temporal_cplx_masking), AV_OPT_TYPE_FLOAT, {.dbl = 0 }, -FLT_MAX, FLT_MAX, V|E},
{"scplx_mask", "spatial complexity masking", OFFSET(spatial_cplx_masking), AV_OPT_TYPE_FLOAT, {.dbl = 0 }, -FLT_MAX, FLT_MAX, V|E},
{"p_mask", "inter masking", OFFSET(p_masking), AV_OPT_TYPE_FLOAT, {.dbl = 0 }, -FLT_MAX, FLT_MAX, V|E},
{"dark_mask", "compresses dark areas stronger than medium ones", OFFSET(dark_masking), AV_OPT_TYPE_FLOAT, {.dbl = 0 }, -FLT_MAX, FLT_MAX, V|E},
{"idct", "select IDCT implementation", OFFSET(idct_algo), AV_OPT_TYPE_INT, {.i64 = DEFAULT }, 0, INT_MAX, V|E|D, "idct"},
{"auto", NULL, 0, AV_OPT_TYPE_CONST, {.i64 = FF_IDCT_AUTO }, INT_MIN, INT_MAX, V|E|D, "idct"},
{"int", NULL, 0, AV_OPT_TYPE_CONST, {.i64 = FF_IDCT_INT }, INT_MIN, INT_MAX, V|E|D, "idct"},
{"simple", NULL, 0, AV_OPT_TYPE_CONST, {.i64 = FF_IDCT_SIMPLE }, INT_MIN, INT_MAX, V|E|D, "idct"},
{"simplemmx", NULL, 0, AV_OPT_TYPE_CONST, {.i64 = FF_IDCT_SIMPLEMMX }, INT_MIN, INT_MAX, V|E|D, "idct"},
{"arm", NULL, 0, AV_OPT_TYPE_CONST, {.i64 = FF_IDCT_ARM }, INT_MIN, INT_MAX, V|E|D, "idct"},
{"altivec", NULL, 0, AV_OPT_TYPE_CONST, {.i64 = FF_IDCT_ALTIVEC }, INT_MIN, INT_MAX, V|E|D, "idct"},
#if FF_API_ARCH_SH4
{"sh4", NULL, 0, AV_OPT_TYPE_CONST, {.i64 = FF_IDCT_SH4 }, INT_MIN, INT_MAX, V|E|D, "idct"},
#endif
{"simplearm", NULL, 0, AV_OPT_TYPE_CONST, {.i64 = FF_IDCT_SIMPLEARM }, INT_MIN, INT_MAX, V|E|D, "idct"},
{"simplearmv5te", NULL, 0, AV_OPT_TYPE_CONST, {.i64 = FF_IDCT_SIMPLEARMV5TE }, INT_MIN, INT_MAX, V|E|D, "idct"},
{"simplearmv6", NULL, 0, AV_OPT_TYPE_CONST, {.i64 = FF_IDCT_SIMPLEARMV6 }, INT_MIN, INT_MAX, V|E|D, "idct"},
{"simpleneon", NULL, 0, AV_OPT_TYPE_CONST, {.i64 = FF_IDCT_SIMPLENEON }, INT_MIN, INT_MAX, V|E|D, "idct"},
#if FF_API_ARCH_ALPHA
{"simplealpha", NULL, 0, AV_OPT_TYPE_CONST, {.i64 = FF_IDCT_SIMPLEALPHA }, INT_MIN, INT_MAX, V|E|D, "idct"},
#endif
#if FF_API_UNUSED_MEMBERS
{"ipp", NULL, 0, AV_OPT_TYPE_CONST, {.i64 = FF_IDCT_IPP }, INT_MIN, INT_MAX, V|E|D, "idct"},
#endif /* FF_API_UNUSED_MEMBERS */
{"xvid", NULL, 0, AV_OPT_TYPE_CONST, {.i64 = FF_IDCT_XVID }, INT_MIN, INT_MAX, V|E|D, "idct"},
{"xvidmmx", "deprecated, for compatibility only", 0, AV_OPT_TYPE_CONST, {.i64 = FF_IDCT_XVID }, INT_MIN, INT_MAX, V|E|D, "idct"},
{"faani", "floating point AAN IDCT", 0, AV_OPT_TYPE_CONST, {.i64 = FF_IDCT_FAAN }, INT_MIN, INT_MAX, V|D|E, "idct"},
{"simpleauto", NULL, 0, AV_OPT_TYPE_CONST, {.i64 = FF_IDCT_SIMPLEAUTO }, INT_MIN, INT_MAX, V|E|D, "idct"},
{"slice_count", NULL, OFFSET(slice_count), AV_OPT_TYPE_INT, {.i64 = DEFAULT }, INT_MIN, INT_MAX},
{"ec", "set error concealment strategy", OFFSET(error_concealment), AV_OPT_TYPE_FLAGS, {.i64 = 3 }, INT_MIN, INT_MAX, V|D, "ec"},
{"guess_mvs", "iterative motion vector (MV) search (slow)", 0, AV_OPT_TYPE_CONST, {.i64 = FF_EC_GUESS_MVS }, INT_MIN, INT_MAX, V|D, "ec"},
{"deblock", "use strong deblock filter for damaged MBs", 0, AV_OPT_TYPE_CONST, {.i64 = FF_EC_DEBLOCK }, INT_MIN, INT_MAX, V|D, "ec"},
{"favor_inter", "favor predicting from the previous frame", 0, AV_OPT_TYPE_CONST, {.i64 = FF_EC_FAVOR_INTER }, INT_MIN, INT_MAX, V|D, "ec"},
{"bits_per_coded_sample", NULL, OFFSET(bits_per_coded_sample), AV_OPT_TYPE_INT, {.i64 = DEFAULT }, INT_MIN, INT_MAX},
{"pred", "prediction method", OFFSET(prediction_method), AV_OPT_TYPE_INT, {.i64 = DEFAULT }, INT_MIN, INT_MAX, V|E, "pred"},
{"left", NULL, 0, AV_OPT_TYPE_CONST, {.i64 = FF_PRED_LEFT }, INT_MIN, INT_MAX, V|E, "pred"},
{"plane", NULL, 0, AV_OPT_TYPE_CONST, {.i64 = FF_PRED_PLANE }, INT_MIN, INT_MAX, V|E, "pred"},
{"median", NULL, 0, AV_OPT_TYPE_CONST, {.i64 = FF_PRED_MEDIAN }, INT_MIN, INT_MAX, V|E, "pred"},
{"aspect", "sample aspect ratio", OFFSET(sample_aspect_ratio), AV_OPT_TYPE_RATIONAL, {.dbl = 0}, 0, 10, V|E},
{"debug", "print specific debug info", OFFSET(debug), AV_OPT_TYPE_FLAGS, {.i64 = DEFAULT }, 0, INT_MAX, V|A|S|E|D, "debug"},
{"pict", "picture info", 0, AV_OPT_TYPE_CONST, {.i64 = FF_DEBUG_PICT_INFO }, INT_MIN, INT_MAX, V|D, "debug"},
{"rc", "rate control", 0, AV_OPT_TYPE_CONST, {.i64 = FF_DEBUG_RC }, INT_MIN, INT_MAX, V|E, "debug"},
{"bitstream", NULL, 0, AV_OPT_TYPE_CONST, {.i64 = FF_DEBUG_BITSTREAM }, INT_MIN, INT_MAX, V|D, "debug"},
{"mb_type", "macroblock (MB) type", 0, AV_OPT_TYPE_CONST, {.i64 = FF_DEBUG_MB_TYPE }, INT_MIN, INT_MAX, V|D, "debug"},
{"qp", "per-block quantization parameter (QP)", 0, AV_OPT_TYPE_CONST, {.i64 = FF_DEBUG_QP }, INT_MIN, INT_MAX, V|D, "debug"},
#if FF_API_DEBUG_MV
{"mv", "motion vector", 0, AV_OPT_TYPE_CONST, {.i64 = FF_DEBUG_MV }, INT_MIN, INT_MAX, V|D, "debug"},
#endif
{"dct_coeff", NULL, 0, AV_OPT_TYPE_CONST, {.i64 = FF_DEBUG_DCT_COEFF }, INT_MIN, INT_MAX, V|D, "debug"},
{"green_metadata", NULL, 0, AV_OPT_TYPE_CONST, {.i64 = FF_DEBUG_GREEN_MD }, INT_MIN, INT_MAX, V|D, "debug"},
{"skip", NULL, 0, AV_OPT_TYPE_CONST, {.i64 = FF_DEBUG_SKIP }, INT_MIN, INT_MAX, V|D, "debug"},
{"startcode", NULL, 0, AV_OPT_TYPE_CONST, {.i64 = FF_DEBUG_STARTCODE }, INT_MIN, INT_MAX, V|D, "debug"},
#if FF_API_UNUSED_MEMBERS
{"pts", NULL, 0, AV_OPT_TYPE_CONST, {.i64 = FF_DEBUG_PTS }, INT_MIN, INT_MAX, V|D, "debug"},
#endif /* FF_API_UNUSED_MEMBERS */
{"er", "error recognition", 0, AV_OPT_TYPE_CONST, {.i64 = FF_DEBUG_ER }, INT_MIN, INT_MAX, V|D, "debug"},
{"mmco", "memory management control operations (H.264)", 0, AV_OPT_TYPE_CONST, {.i64 = FF_DEBUG_MMCO }, INT_MIN, INT_MAX, V|D, "debug"},
{"bugs", NULL, 0, AV_OPT_TYPE_CONST, {.i64 = FF_DEBUG_BUGS }, INT_MIN, INT_MAX, V|D, "debug"},
{"vis_qp", "visualize quantization parameter (QP), lower QP are tinted greener", 0, AV_OPT_TYPE_CONST, {.i64 = FF_DEBUG_VIS_QP }, INT_MIN, INT_MAX, V|D, "debug"},
{"vis_mb_type", "visualize block types", 0, AV_OPT_TYPE_CONST, {.i64 = FF_DEBUG_VIS_MB_TYPE }, INT_MIN, INT_MAX, V|D, "debug"},
{"buffers", "picture buffer allocations", 0, AV_OPT_TYPE_CONST, {.i64 = FF_DEBUG_BUFFERS }, INT_MIN, INT_MAX, V|D, "debug"},
{"thread_ops", "threading operations", 0, AV_OPT_TYPE_CONST, {.i64 = FF_DEBUG_THREADS }, INT_MIN, INT_MAX, V|A|D, "debug"},
{"nomc", "skip motion compensation", 0, AV_OPT_TYPE_CONST, {.i64 = FF_DEBUG_NOMC }, INT_MIN, INT_MAX, V|A|D, "debug"},
#if FF_API_VISMV
{"vismv", "visualize motion vectors (MVs) (deprecated)", OFFSET(debug_mv), AV_OPT_TYPE_FLAGS, {.i64 = DEFAULT }, 0, INT_MAX, V|D, "debug_mv"},
{"pf", "forward predicted MVs of P-frames", 0, AV_OPT_TYPE_CONST, {.i64 = FF_DEBUG_VIS_MV_P_FOR }, INT_MIN, INT_MAX, V|D, "debug_mv"},
{"bf", "forward predicted MVs of B-frames", 0, AV_OPT_TYPE_CONST, {.i64 = FF_DEBUG_VIS_MV_B_FOR }, INT_MIN, INT_MAX, V|D, "debug_mv"},
{"bb", "backward predicted MVs of B-frames", 0, AV_OPT_TYPE_CONST, {.i64 = FF_DEBUG_VIS_MV_B_BACK }, INT_MIN, INT_MAX, V|D, "debug_mv"},
#endif
{"cmp", "full-pel ME compare function", OFFSET(me_cmp), AV_OPT_TYPE_INT, {.i64 = DEFAULT }, INT_MIN, INT_MAX, V|E, "cmp_func"},
{"subcmp", "sub-pel ME compare function", OFFSET(me_sub_cmp), AV_OPT_TYPE_INT, {.i64 = DEFAULT }, INT_MIN, INT_MAX, V|E, "cmp_func"},
{"mbcmp", "macroblock compare function", OFFSET(mb_cmp), AV_OPT_TYPE_INT, {.i64 = DEFAULT }, INT_MIN, INT_MAX, V|E, "cmp_func"},
{"ildctcmp", "interlaced DCT compare function", OFFSET(ildct_cmp), AV_OPT_TYPE_INT, {.i64 = FF_CMP_VSAD }, INT_MIN, INT_MAX, V|E, "cmp_func"},
{"dia_size", "diamond type & size for motion estimation", OFFSET(dia_size), AV_OPT_TYPE_INT, {.i64 = DEFAULT }, INT_MIN, INT_MAX, V|E},
{"last_pred", "amount of motion predictors from the previous frame", OFFSET(last_predictor_count), AV_OPT_TYPE_INT, {.i64 = DEFAULT }, INT_MIN, INT_MAX, V|E},
{"preme", "pre motion estimation", OFFSET(pre_me), AV_OPT_TYPE_INT, {.i64 = DEFAULT }, INT_MIN, INT_MAX, V|E},
{"precmp", "pre motion estimation compare function", OFFSET(me_pre_cmp), AV_OPT_TYPE_INT, {.i64 = DEFAULT }, INT_MIN, INT_MAX, V|E, "cmp_func"},
{"sad", "sum of absolute differences, fast", 0, AV_OPT_TYPE_CONST, {.i64 = FF_CMP_SAD }, INT_MIN, INT_MAX, V|E, "cmp_func"},
{"sse", "sum of squared errors", 0, AV_OPT_TYPE_CONST, {.i64 = FF_CMP_SSE }, INT_MIN, INT_MAX, V|E, "cmp_func"},
{"satd", "sum of absolute Hadamard transformed differences", 0, AV_OPT_TYPE_CONST, {.i64 = FF_CMP_SATD }, INT_MIN, INT_MAX, V|E, "cmp_func"},
{"dct", "sum of absolute DCT transformed differences", 0, AV_OPT_TYPE_CONST, {.i64 = FF_CMP_DCT }, INT_MIN, INT_MAX, V|E, "cmp_func"},
{"psnr", "sum of squared quantization errors (avoid, low quality)", 0, AV_OPT_TYPE_CONST, {.i64 = FF_CMP_PSNR }, INT_MIN, INT_MAX, V|E, "cmp_func"},
{"bit", "number of bits needed for the block", 0, AV_OPT_TYPE_CONST, {.i64 = FF_CMP_BIT }, INT_MIN, INT_MAX, V|E, "cmp_func"},
{"rd", "rate distortion optimal, slow", 0, AV_OPT_TYPE_CONST, {.i64 = FF_CMP_RD }, INT_MIN, INT_MAX, V|E, "cmp_func"},
{"zero", "0", 0, AV_OPT_TYPE_CONST, {.i64 = FF_CMP_ZERO }, INT_MIN, INT_MAX, V|E, "cmp_func"},
{"vsad", "sum of absolute vertical differences", 0, AV_OPT_TYPE_CONST, {.i64 = FF_CMP_VSAD }, INT_MIN, INT_MAX, V|E, "cmp_func"},
{"vsse", "sum of squared vertical differences", 0, AV_OPT_TYPE_CONST, {.i64 = FF_CMP_VSSE }, INT_MIN, INT_MAX, V|E, "cmp_func"},
{"nsse", "noise preserving sum of squared differences", 0, AV_OPT_TYPE_CONST, {.i64 = FF_CMP_NSSE }, INT_MIN, INT_MAX, V|E, "cmp_func"},
#if CONFIG_SNOW_ENCODER
{"w53", "5/3 wavelet, only used in snow", 0, AV_OPT_TYPE_CONST, {.i64 = FF_CMP_W53 }, INT_MIN, INT_MAX, V|E, "cmp_func"},
{"w97", "9/7 wavelet, only used in snow", 0, AV_OPT_TYPE_CONST, {.i64 = FF_CMP_W97 }, INT_MIN, INT_MAX, V|E, "cmp_func"},
#endif
{"dctmax", NULL, 0, AV_OPT_TYPE_CONST, {.i64 = FF_CMP_DCTMAX }, INT_MIN, INT_MAX, V|E, "cmp_func"},
{"chroma", NULL, 0, AV_OPT_TYPE_CONST, {.i64 = FF_CMP_CHROMA }, INT_MIN, INT_MAX, V|E, "cmp_func"},
{"pre_dia_size", "diamond type & size for motion estimation pre-pass", OFFSET(pre_dia_size), AV_OPT_TYPE_INT, {.i64 = DEFAULT }, INT_MIN, INT_MAX, V|E},
{"subq", "sub-pel motion estimation quality", OFFSET(me_subpel_quality), AV_OPT_TYPE_INT, {.i64 = 8 }, INT_MIN, INT_MAX, V|E},
#if FF_API_AFD
{"dtg_active_format", NULL, OFFSET(dtg_active_format), AV_OPT_TYPE_INT, {.i64 = DEFAULT }, INT_MIN, INT_MAX},
#endif
{"me_range", "limit motion vectors range (1023 for DivX player)", OFFSET(me_range), AV_OPT_TYPE_INT, {.i64 = DEFAULT }, INT_MIN, INT_MAX, V|E},
#if FF_API_QUANT_BIAS
{"ibias", "intra quant bias", OFFSET(intra_quant_bias), AV_OPT_TYPE_INT, {.i64 = FF_DEFAULT_QUANT_BIAS }, INT_MIN, INT_MAX, V|E},
{"pbias", "inter quant bias", OFFSET(inter_quant_bias), AV_OPT_TYPE_INT, {.i64 = FF_DEFAULT_QUANT_BIAS }, INT_MIN, INT_MAX, V|E},
#endif
{"global_quality", NULL, OFFSET(global_quality), AV_OPT_TYPE_INT, {.i64 = DEFAULT }, INT_MIN, INT_MAX, V|A|E},
#if FF_API_CODER_TYPE
{"coder", NULL, OFFSET(coder_type), AV_OPT_TYPE_INT, {.i64 = DEFAULT }, INT_MIN, INT_MAX, V|E, "coder"},
{"vlc", "variable length coder / Huffman coder", 0, AV_OPT_TYPE_CONST, {.i64 = FF_CODER_TYPE_VLC }, INT_MIN, INT_MAX, V|E, "coder"},
{"ac", "arithmetic coder", 0, AV_OPT_TYPE_CONST, {.i64 = FF_CODER_TYPE_AC }, INT_MIN, INT_MAX, V|E, "coder"},
{"raw", "raw (no encoding)", 0, AV_OPT_TYPE_CONST, {.i64 = FF_CODER_TYPE_RAW }, INT_MIN, INT_MAX, V|E, "coder"},
{"rle", "run-length coder", 0, AV_OPT_TYPE_CONST, {.i64 = FF_CODER_TYPE_RLE }, INT_MIN, INT_MAX, V|E, "coder"},
#if FF_API_UNUSED_MEMBERS
{"deflate", "deflate-based coder", 0, AV_OPT_TYPE_CONST, {.i64 = FF_CODER_TYPE_DEFLATE }, INT_MIN, INT_MAX, V|E, "coder"},
#endif /* FF_API_UNUSED_MEMBERS */
#endif /* FF_API_CODER_TYPE */
{"context", "context model", OFFSET(context_model), AV_OPT_TYPE_INT, {.i64 = DEFAULT }, INT_MIN, INT_MAX, V|E},
{"slice_flags", NULL, OFFSET(slice_flags), AV_OPT_TYPE_INT, {.i64 = DEFAULT }, INT_MIN, INT_MAX},
#if FF_API_XVMC
{"xvmc_acceleration", NULL, OFFSET(xvmc_acceleration), AV_OPT_TYPE_INT, {.i64 = DEFAULT }, INT_MIN, INT_MAX},
#endif /* FF_API_XVMC */
{"mbd", "macroblock decision algorithm (high quality mode)", OFFSET(mb_decision), AV_OPT_TYPE_INT, {.i64 = DEFAULT }, 0, 2, V|E, "mbd"},
{"simple", "use mbcmp", 0, AV_OPT_TYPE_CONST, {.i64 = FF_MB_DECISION_SIMPLE }, INT_MIN, INT_MAX, V|E, "mbd"},
{"bits", "use fewest bits", 0, AV_OPT_TYPE_CONST, {.i64 = FF_MB_DECISION_BITS }, INT_MIN, INT_MAX, V|E, "mbd"},
{"rd", "use best rate distortion", 0, AV_OPT_TYPE_CONST, {.i64 = FF_MB_DECISION_RD }, INT_MIN, INT_MAX, V|E, "mbd"},
#if FF_API_STREAM_CODEC_TAG
{"stream_codec_tag", NULL, OFFSET(stream_codec_tag), AV_OPT_TYPE_INT, {.i64 = DEFAULT }, INT_MIN, INT_MAX},
#endif
{"sc_threshold", "scene change threshold", OFFSET(scenechange_threshold), AV_OPT_TYPE_INT, {.i64 = DEFAULT }, INT_MIN, INT_MAX, V|E},
#if FF_API_MPV_OPT
{"lmin", "deprecated, use encoder private options instead", OFFSET(lmin), AV_OPT_TYPE_INT, {.i64 =  0 }, 0, INT_MAX, V|E},
{"lmax", "deprecated, use encoder private options instead", OFFSET(lmax), AV_OPT_TYPE_INT, {.i64 =  0 }, 0, INT_MAX, V|E},
#endif
{"nr", "noise reduction", OFFSET(noise_reduction), AV_OPT_TYPE_INT, {.i64 = DEFAULT }, INT_MIN, INT_MAX, V|E},
{"rc_init_occupancy", "number of bits which should be loaded into the rc buffer before decoding starts", OFFSET(rc_initial_buffer_occupancy), AV_OPT_TYPE_INT, {.i64 = DEFAULT }, INT_MIN, INT_MAX, V|E},
{"flags2", NULL, OFFSET(flags2), AV_OPT_TYPE_FLAGS, {.i64 = DEFAULT}, 0, UINT_MAX, V|A|E|D, "flags2"},
#if FF_API_ERROR_RATE
{"error", NULL, OFFSET(error_rate), AV_OPT_TYPE_INT, {.i64 = DEFAULT }, INT_MIN, INT_MAX, V|E},
#endif
{"threads", "set the number of threads", OFFSET(thread_count), AV_OPT_TYPE_INT, {.i64 = 1 }, 0, INT_MAX, V|A|E|D, "threads"},
{"auto", "autodetect a suitable number of threads to use", 0, AV_OPT_TYPE_CONST, {.i64 = 0 }, INT_MIN, INT_MAX, V|E|D, "threads"},
#if FF_API_MPV_OPT
{"me_threshold", "motion estimation threshold", OFFSET(me_threshold), AV_OPT_TYPE_INT, {.i64 = DEFAULT }, INT_MIN, INT_MAX, V|E},
{"mb_threshold", "macroblock threshold", OFFSET(mb_threshold), AV_OPT_TYPE_INT, {.i64 = DEFAULT }, INT_MIN, INT_MAX, V|E},
#endif
{"dc", "intra_dc_precision", OFFSET(intra_dc_precision), AV_OPT_TYPE_INT, {.i64 = 0 }, -8, 16, V|E},
{"nssew", "nsse weight", OFFSET(nsse_weight), AV_OPT_TYPE_INT, {.i64 = 8 }, INT_MIN, INT_MAX, V|E},
{"skip_top", "number of macroblock rows at the top which are skipped", OFFSET(skip_top), AV_OPT_TYPE_INT, {.i64 = DEFAULT }, INT_MIN, INT_MAX, V|D},
{"skip_bottom", "number of macroblock rows at the bottom which are skipped", OFFSET(skip_bottom), AV_OPT_TYPE_INT, {.i64 = DEFAULT }, INT_MIN, INT_MAX, V|D},
{"profile", NULL, OFFSET(profile), AV_OPT_TYPE_INT, {.i64 = FF_PROFILE_UNKNOWN }, INT_MIN, INT_MAX, V|A|E, "profile"},
{"unknown", NULL, 0, AV_OPT_TYPE_CONST, {.i64 = FF_PROFILE_UNKNOWN }, INT_MIN, INT_MAX, V|A|E, "profile"},
{"aac_main", NULL, 0, AV_OPT_TYPE_CONST, {.i64 = FF_PROFILE_AAC_MAIN }, INT_MIN, INT_MAX, A|E, "profile"},
{"aac_low", NULL, 0, AV_OPT_TYPE_CONST, {.i64 = FF_PROFILE_AAC_LOW }, INT_MIN, INT_MAX, A|E, "profile"},
{"aac_ssr", NULL, 0, AV_OPT_TYPE_CONST, {.i64 = FF_PROFILE_AAC_SSR }, INT_MIN, INT_MAX, A|E, "profile"},
{"aac_ltp", NULL, 0, AV_OPT_TYPE_CONST, {.i64 = FF_PROFILE_AAC_LTP }, INT_MIN, INT_MAX, A|E, "profile"},
{"aac_he", NULL, 0, AV_OPT_TYPE_CONST, {.i64 = FF_PROFILE_AAC_HE }, INT_MIN, INT_MAX, A|E, "profile"},
{"aac_he_v2", NULL, 0, AV_OPT_TYPE_CONST, {.i64 = FF_PROFILE_AAC_HE_V2 }, INT_MIN, INT_MAX, A|E, "profile"},
{"aac_ld", NULL, 0, AV_OPT_TYPE_CONST, {.i64 = FF_PROFILE_AAC_LD }, INT_MIN, INT_MAX, A|E, "profile"},
{"aac_eld", NULL, 0, AV_OPT_TYPE_CONST, {.i64 = FF_PROFILE_AAC_ELD }, INT_MIN, INT_MAX, A|E, "profile"},
{"mpeg2_aac_low", NULL, 0, AV_OPT_TYPE_CONST, {.i64 = FF_PROFILE_MPEG2_AAC_LOW }, INT_MIN, INT_MAX, A|E, "profile"},
{"mpeg2_aac_he", NULL, 0, AV_OPT_TYPE_CONST, {.i64 = FF_PROFILE_MPEG2_AAC_HE }, INT_MIN, INT_MAX, A|E, "profile"},
{"dts", NULL, 0, AV_OPT_TYPE_CONST, {.i64 = FF_PROFILE_DTS }, INT_MIN, INT_MAX, A|E, "profile"},
{"dts_es", NULL, 0, AV_OPT_TYPE_CONST, {.i64 = FF_PROFILE_DTS_ES }, INT_MIN, INT_MAX, A|E, "profile"},
{"dts_96_24", NULL, 0, AV_OPT_TYPE_CONST, {.i64 = FF_PROFILE_DTS_96_24 }, INT_MIN, INT_MAX, A|E, "profile"},
{"dts_hd_hra", NULL, 0, AV_OPT_TYPE_CONST, {.i64 = FF_PROFILE_DTS_HD_HRA }, INT_MIN, INT_MAX, A|E, "profile"},
{"dts_hd_ma", NULL, 0, AV_OPT_TYPE_CONST, {.i64 = FF_PROFILE_DTS_HD_MA }, INT_MIN, INT_MAX, A|E, "profile"},
{"mpeg4_sp",   NULL, 0, AV_OPT_TYPE_CONST, {.i64 = FF_PROFILE_MPEG4_SIMPLE }, INT_MIN, INT_MAX, V|E, "profile"},
{"mpeg4_core", NULL, 0, AV_OPT_TYPE_CONST, {.i64 = FF_PROFILE_MPEG4_CORE }, INT_MIN, INT_MAX, V|E, "profile"},
{"mpeg4_main", NULL, 0, AV_OPT_TYPE_CONST, {.i64 = FF_PROFILE_MPEG4_MAIN }, INT_MIN, INT_MAX, V|E, "profile"},
{"mpeg4_asp",  NULL, 0, AV_OPT_TYPE_CONST, {.i64 = FF_PROFILE_MPEG4_ADVANCED_SIMPLE }, INT_MIN, INT_MAX, V|E, "profile"},
{"level", NULL, OFFSET(level), AV_OPT_TYPE_INT, {.i64 = FF_LEVEL_UNKNOWN }, INT_MIN, INT_MAX, V|A|E, "level"},
{"unknown", NULL, 0, AV_OPT_TYPE_CONST, {.i64 = FF_LEVEL_UNKNOWN }, INT_MIN, INT_MAX, V|A|E, "level"},
<<<<<<< HEAD
{"lowres", "decode at 1= 1/2, 2=1/4, 3=1/8 resolutions", OFFSET(lowres), AV_OPT_TYPE_INT, {.i64 = 0 }, 0, INT_MAX, V|A|D},
=======
#if FF_API_PRIVATE_OPT
>>>>>>> 0ac9f33a
{"skip_threshold", "frame skip threshold", OFFSET(frame_skip_threshold), AV_OPT_TYPE_INT, {.i64 = DEFAULT }, INT_MIN, INT_MAX, V|E},
{"skip_factor", "frame skip factor", OFFSET(frame_skip_factor), AV_OPT_TYPE_INT, {.i64 = DEFAULT }, INT_MIN, INT_MAX, V|E},
{"skip_exp", "frame skip exponent", OFFSET(frame_skip_exp), AV_OPT_TYPE_INT, {.i64 = DEFAULT }, INT_MIN, INT_MAX, V|E},
{"skipcmp", "frame skip compare function", OFFSET(frame_skip_cmp), AV_OPT_TYPE_INT, {.i64 = FF_CMP_DCTMAX }, INT_MIN, INT_MAX, V|E, "cmp_func"},
#endif
#if FF_API_MPV_OPT
{"border_mask", "deprecated, use encoder private options instead", OFFSET(border_masking), AV_OPT_TYPE_FLOAT, {.dbl = DEFAULT }, -FLT_MAX, FLT_MAX, V|E},
#endif
{"mblmin", "minimum macroblock Lagrange factor (VBR)", OFFSET(mb_lmin), AV_OPT_TYPE_INT, {.i64 = FF_QP2LAMBDA * 2 }, 1, FF_LAMBDA_MAX, V|E},
{"mblmax", "maximum macroblock Lagrange factor (VBR)", OFFSET(mb_lmax), AV_OPT_TYPE_INT, {.i64 = FF_QP2LAMBDA * 31 }, 1, FF_LAMBDA_MAX, V|E},
{"mepc", "motion estimation bitrate penalty compensation (1.0 = 256)", OFFSET(me_penalty_compensation), AV_OPT_TYPE_INT, {.i64 = 256 }, INT_MIN, INT_MAX, V|E},
{"skip_loop_filter", "skip loop filtering process for the selected frames", OFFSET(skip_loop_filter), AV_OPT_TYPE_INT, {.i64 = AVDISCARD_DEFAULT }, INT_MIN, INT_MAX, V|D, "avdiscard"},
{"skip_idct"       , "skip IDCT/dequantization for the selected frames",    OFFSET(skip_idct),        AV_OPT_TYPE_INT, {.i64 = AVDISCARD_DEFAULT }, INT_MIN, INT_MAX, V|D, "avdiscard"},
{"skip_frame"      , "skip decoding for the selected frames",               OFFSET(skip_frame),       AV_OPT_TYPE_INT, {.i64 = AVDISCARD_DEFAULT }, INT_MIN, INT_MAX, V|D, "avdiscard"},
{"none"            , "discard no frame",                    0, AV_OPT_TYPE_CONST, {.i64 = AVDISCARD_NONE    }, INT_MIN, INT_MAX, V|D, "avdiscard"},
{"default"         , "discard useless frames",              0, AV_OPT_TYPE_CONST, {.i64 = AVDISCARD_DEFAULT }, INT_MIN, INT_MAX, V|D, "avdiscard"},
{"noref"           , "discard all non-reference frames",    0, AV_OPT_TYPE_CONST, {.i64 = AVDISCARD_NONREF  }, INT_MIN, INT_MAX, V|D, "avdiscard"},
{"bidir"           , "discard all bidirectional frames",    0, AV_OPT_TYPE_CONST, {.i64 = AVDISCARD_BIDIR   }, INT_MIN, INT_MAX, V|D, "avdiscard"},
{"nokey"           , "discard all frames except keyframes", 0, AV_OPT_TYPE_CONST, {.i64 = AVDISCARD_NONKEY  }, INT_MIN, INT_MAX, V|D, "avdiscard"},
{"nointra"         , "discard all frames except I frames",  0, AV_OPT_TYPE_CONST, {.i64 = AVDISCARD_NONINTRA}, INT_MIN, INT_MAX, V|D, "avdiscard"},
{"all"             , "discard all frames",                  0, AV_OPT_TYPE_CONST, {.i64 = AVDISCARD_ALL     }, INT_MIN, INT_MAX, V|D, "avdiscard"},
{"bidir_refine", "refine the two motion vectors used in bidirectional macroblocks", OFFSET(bidir_refine), AV_OPT_TYPE_INT, {.i64 = 1 }, 0, 4, V|E},
#if FF_API_PRIVATE_OPT
{"brd_scale", "downscale frames for dynamic B-frame decision", OFFSET(brd_scale), AV_OPT_TYPE_INT, {.i64 = DEFAULT }, 0, 10, V|E},
#endif
{"keyint_min", "minimum interval between IDR-frames", OFFSET(keyint_min), AV_OPT_TYPE_INT, {.i64 = 25 }, INT_MIN, INT_MAX, V|E},
{"refs", "reference frames to consider for motion compensation", OFFSET(refs), AV_OPT_TYPE_INT, {.i64 = 1 }, INT_MIN, INT_MAX, V|E},
{"chromaoffset", "chroma QP offset from luma", OFFSET(chromaoffset), AV_OPT_TYPE_INT, {.i64 = DEFAULT }, INT_MIN, INT_MAX, V|E},
{"trellis", "rate-distortion optimal quantization", OFFSET(trellis), AV_OPT_TYPE_INT, {.i64 = DEFAULT }, INT_MIN, INT_MAX, V|A|E},
#if FF_API_UNUSED_MEMBERS
{"sc_factor", "multiplied by qscale for each frame and added to scene_change_score", OFFSET(scenechange_factor), AV_OPT_TYPE_INT, {.i64 = 6 }, 0, INT_MAX, V|E},
#endif /* FF_API_UNUSED_MEMBERS */
{"mv0_threshold", NULL, OFFSET(mv0_threshold), AV_OPT_TYPE_INT, {.i64 = 256 }, 0, INT_MAX, V|E},
#if FF_API_PRIVATE_OPT
{"b_sensitivity", "adjust sensitivity of b_frame_strategy 1", OFFSET(b_sensitivity), AV_OPT_TYPE_INT, {.i64 = 40 }, 1, INT_MAX, V|E},
#endif
{"compression_level", NULL, OFFSET(compression_level), AV_OPT_TYPE_INT, {.i64 = FF_COMPRESSION_DEFAULT }, INT_MIN, INT_MAX, V|A|E},
{"min_prediction_order", NULL, OFFSET(min_prediction_order), AV_OPT_TYPE_INT, {.i64 = -1 }, INT_MIN, INT_MAX, A|E},
{"max_prediction_order", NULL, OFFSET(max_prediction_order), AV_OPT_TYPE_INT, {.i64 = -1 }, INT_MIN, INT_MAX, A|E},
{"timecode_frame_start", "GOP timecode frame start number, in non-drop-frame format", OFFSET(timecode_frame_start), AV_OPT_TYPE_INT64, {.i64 = -1 }, -1, INT64_MAX, V|E},
{"bits_per_raw_sample", NULL, OFFSET(bits_per_raw_sample), AV_OPT_TYPE_INT, {.i64 = DEFAULT }, INT_MIN, INT_MAX},
{"channel_layout", NULL, OFFSET(channel_layout), AV_OPT_TYPE_INT64, {.i64 = DEFAULT }, 0, INT64_MAX, A|E|D, "channel_layout"},
{"request_channel_layout", NULL, OFFSET(request_channel_layout), AV_OPT_TYPE_INT64, {.i64 = DEFAULT }, 0, INT64_MAX, A|D, "request_channel_layout"},
{"rc_max_vbv_use", NULL, OFFSET(rc_max_available_vbv_use), AV_OPT_TYPE_FLOAT, {.dbl = 0 }, 0.0, FLT_MAX, V|E},
{"rc_min_vbv_use", NULL, OFFSET(rc_min_vbv_overflow_use),  AV_OPT_TYPE_FLOAT, {.dbl = 3 },     0.0, FLT_MAX, V|E},
{"ticks_per_frame", NULL, OFFSET(ticks_per_frame), AV_OPT_TYPE_INT, {.i64 = 1 }, 1, INT_MAX, A|V|E|D},
{"color_primaries", "color primaries", OFFSET(color_primaries), AV_OPT_TYPE_INT, {.i64 = AVCOL_PRI_UNSPECIFIED }, 1, AVCOL_PRI_NB-1, V|E|D, "color_primaries_type"},
{"bt709",       "BT.709",         0, AV_OPT_TYPE_CONST, {.i64 = AVCOL_PRI_BT709 },        INT_MIN, INT_MAX, V|E|D, "color_primaries_type"},
{"unspecified", "Unspecified",    0, AV_OPT_TYPE_CONST, {.i64 = AVCOL_PRI_UNSPECIFIED },  INT_MIN, INT_MAX, V|E|D, "color_primaries_type"},
{"bt470m",      "BT.470 M",       0, AV_OPT_TYPE_CONST, {.i64 = AVCOL_PRI_BT470M },       INT_MIN, INT_MAX, V|E|D, "color_primaries_type"},
{"bt470bg",     "BT.470 BG",      0, AV_OPT_TYPE_CONST, {.i64 = AVCOL_PRI_BT470BG },      INT_MIN, INT_MAX, V|E|D, "color_primaries_type"},
{"smpte170m",   "SMPTE 170 M",    0, AV_OPT_TYPE_CONST, {.i64 = AVCOL_PRI_SMPTE170M },    INT_MIN, INT_MAX, V|E|D, "color_primaries_type"},
{"smpte240m",   "SMPTE 240 M",    0, AV_OPT_TYPE_CONST, {.i64 = AVCOL_PRI_SMPTE240M },    INT_MIN, INT_MAX, V|E|D, "color_primaries_type"},
{"film",        "Film",           0, AV_OPT_TYPE_CONST, {.i64 = AVCOL_PRI_FILM },         INT_MIN, INT_MAX, V|E|D, "color_primaries_type"},
{"bt2020",      "BT.2020",        0, AV_OPT_TYPE_CONST, {.i64 = AVCOL_PRI_BT2020 },       INT_MIN, INT_MAX, V|E|D, "color_primaries_type"},
{"smpte428_1",  "SMPTE ST 428-1", 0, AV_OPT_TYPE_CONST, {.i64 = AVCOL_PRI_SMPTEST428_1 }, INT_MIN, INT_MAX, V|E|D, "color_primaries_type"},
{"color_trc", "color transfer characteristics", OFFSET(color_trc), AV_OPT_TYPE_INT, {.i64 = AVCOL_TRC_UNSPECIFIED }, 1, AVCOL_TRC_NB-1, V|E|D, "color_trc_type"},
{"bt709",        "BT.709",           0, AV_OPT_TYPE_CONST, {.i64 = AVCOL_TRC_BT709 },        INT_MIN, INT_MAX, V|E|D, "color_trc_type"},
{"unspecified",  "Unspecified",      0, AV_OPT_TYPE_CONST, {.i64 = AVCOL_TRC_UNSPECIFIED },  INT_MIN, INT_MAX, V|E|D, "color_trc_type"},
{"gamma22",      "BT.470 M",         0, AV_OPT_TYPE_CONST, {.i64 = AVCOL_TRC_GAMMA22 },      INT_MIN, INT_MAX, V|E|D, "color_trc_type"},
{"gamma28",      "BT.470 BG",        0, AV_OPT_TYPE_CONST, {.i64 = AVCOL_TRC_GAMMA28 },      INT_MIN, INT_MAX, V|E|D, "color_trc_type"},
{"smpte170m",    "SMPTE 170 M",      0, AV_OPT_TYPE_CONST, {.i64 = AVCOL_TRC_SMPTE170M },    INT_MIN, INT_MAX, V|E|D, "color_trc_type"},
{"smpte240m",    "SMPTE 240 M",      0, AV_OPT_TYPE_CONST, {.i64 = AVCOL_TRC_SMPTE240M },    INT_MIN, INT_MAX, V|E|D, "color_trc_type"},
{"linear",       "Linear",           0, AV_OPT_TYPE_CONST, {.i64 = AVCOL_TRC_LINEAR },       INT_MIN, INT_MAX, V|E|D, "color_trc_type"},
{"log",          "Log",              0, AV_OPT_TYPE_CONST, {.i64 = AVCOL_TRC_LOG },          INT_MIN, INT_MAX, V|E|D, "color_trc_type"},
{"log_sqrt",     "Log square root",  0, AV_OPT_TYPE_CONST, {.i64 = AVCOL_TRC_LOG_SQRT },     INT_MIN, INT_MAX, V|E|D, "color_trc_type"},
{"iec61966_2_4", "IEC 61966-2-4",    0, AV_OPT_TYPE_CONST, {.i64 = AVCOL_TRC_IEC61966_2_4 }, INT_MIN, INT_MAX, V|E|D, "color_trc_type"},
{"bt1361",       "BT.1361",          0, AV_OPT_TYPE_CONST, {.i64 = AVCOL_TRC_BT1361_ECG },   INT_MIN, INT_MAX, V|E|D, "color_trc_type"},
{"iec61966_2_1", "IEC 61966-2-1",    0, AV_OPT_TYPE_CONST, {.i64 = AVCOL_TRC_IEC61966_2_1 }, INT_MIN, INT_MAX, V|E|D, "color_trc_type"},
{"bt2020_10bit", "BT.2020 - 10 bit", 0, AV_OPT_TYPE_CONST, {.i64 = AVCOL_TRC_BT2020_10 },    INT_MIN, INT_MAX, V|E|D, "color_trc_type"},
{"bt2020_12bit", "BT.2020 - 12 bit", 0, AV_OPT_TYPE_CONST, {.i64 = AVCOL_TRC_BT2020_12 },    INT_MIN, INT_MAX, V|E|D, "color_trc_type"},
{"smpte2084",    "SMPTE ST 2084",    0, AV_OPT_TYPE_CONST, {.i64 = AVCOL_TRC_SMPTEST2084 },  INT_MIN, INT_MAX, V|E|D, "color_trc_type"},
{"smpte428_1",   "SMPTE ST 428-1",   0, AV_OPT_TYPE_CONST, {.i64 = AVCOL_TRC_SMPTEST428_1 }, INT_MIN, INT_MAX, V|E|D, "color_trc_type"},
{"colorspace", "color space", OFFSET(colorspace), AV_OPT_TYPE_INT, {.i64 = AVCOL_SPC_UNSPECIFIED }, 0, AVCOL_SPC_NB-1, V|E|D, "colorspace_type"},
{"rgb",         "RGB",         0, AV_OPT_TYPE_CONST, {.i64 = AVCOL_SPC_RGB },         INT_MIN, INT_MAX, V|E|D, "colorspace_type"},
{"bt709",       "BT.709",      0, AV_OPT_TYPE_CONST, {.i64 = AVCOL_SPC_BT709 },       INT_MIN, INT_MAX, V|E|D, "colorspace_type"},
{"unspecified", "Unspecified", 0, AV_OPT_TYPE_CONST, {.i64 = AVCOL_SPC_UNSPECIFIED }, INT_MIN, INT_MAX, V|E|D, "colorspace_type"},
{"fcc",         "FCC",         0, AV_OPT_TYPE_CONST, {.i64 = AVCOL_SPC_FCC },         INT_MIN, INT_MAX, V|E|D, "colorspace_type"},
{"bt470bg",     "BT.470 BG",   0, AV_OPT_TYPE_CONST, {.i64 = AVCOL_SPC_BT470BG },     INT_MIN, INT_MAX, V|E|D, "colorspace_type"},
{"smpte170m",   "SMPTE 170 M", 0, AV_OPT_TYPE_CONST, {.i64 = AVCOL_SPC_SMPTE170M },   INT_MIN, INT_MAX, V|E|D, "colorspace_type"},
{"smpte240m",   "SMPTE 240 M", 0, AV_OPT_TYPE_CONST, {.i64 = AVCOL_SPC_SMPTE240M },   INT_MIN, INT_MAX, V|E|D, "colorspace_type"},
{"ycocg",       "YCOCG",       0, AV_OPT_TYPE_CONST, {.i64 = AVCOL_SPC_YCOCG },       INT_MIN, INT_MAX, V|E|D, "colorspace_type"},
{"bt2020_ncl",  "BT.2020 NCL", 0, AV_OPT_TYPE_CONST, {.i64 = AVCOL_SPC_BT2020_NCL },  INT_MIN, INT_MAX, V|E|D, "colorspace_type"},
{"bt2020_cl",   "BT.2020 CL",  0, AV_OPT_TYPE_CONST, {.i64 = AVCOL_SPC_BT2020_CL },   INT_MIN, INT_MAX, V|E|D, "colorspace_type"},
{"color_range", "color range", OFFSET(color_range), AV_OPT_TYPE_INT, {.i64 = AVCOL_RANGE_UNSPECIFIED }, 0, AVCOL_RANGE_NB-1, V|E|D, "color_range_type"},
{"unspecified", "Unspecified", 0, AV_OPT_TYPE_CONST, {.i64 = AVCOL_RANGE_UNSPECIFIED }, INT_MIN, INT_MAX, V|E|D, "color_range_type"},
{"mpeg", "MPEG (219*2^(n-8))", 0, AV_OPT_TYPE_CONST, {.i64 = AVCOL_RANGE_MPEG },        INT_MIN, INT_MAX, V|E|D, "color_range_type"},
{"jpeg", "JPEG (2^n-1)",       0, AV_OPT_TYPE_CONST, {.i64 = AVCOL_RANGE_JPEG },        INT_MIN, INT_MAX, V|E|D, "color_range_type"},
{"chroma_sample_location", "chroma sample location", OFFSET(chroma_sample_location), AV_OPT_TYPE_INT, {.i64 = AVCHROMA_LOC_UNSPECIFIED }, 0, AVCHROMA_LOC_NB-1, V|E|D, "chroma_sample_location_type"},
{"unspecified", "Unspecified", 0, AV_OPT_TYPE_CONST, {.i64 = AVCHROMA_LOC_UNSPECIFIED }, INT_MIN, INT_MAX, V|E|D, "chroma_sample_location_type"},
{"left",        "Left",        0, AV_OPT_TYPE_CONST, {.i64 = AVCHROMA_LOC_LEFT },        INT_MIN, INT_MAX, V|E|D, "chroma_sample_location_type"},
{"center",      "Center",      0, AV_OPT_TYPE_CONST, {.i64 = AVCHROMA_LOC_CENTER },      INT_MIN, INT_MAX, V|E|D, "chroma_sample_location_type"},
{"topleft",     "Top-left",    0, AV_OPT_TYPE_CONST, {.i64 = AVCHROMA_LOC_TOPLEFT },     INT_MIN, INT_MAX, V|E|D, "chroma_sample_location_type"},
{"top",         "Top",         0, AV_OPT_TYPE_CONST, {.i64 = AVCHROMA_LOC_TOP },         INT_MIN, INT_MAX, V|E|D, "chroma_sample_location_type"},
{"bottomleft",  "Bottom-left", 0, AV_OPT_TYPE_CONST, {.i64 = AVCHROMA_LOC_BOTTOMLEFT },  INT_MIN, INT_MAX, V|E|D, "chroma_sample_location_type"},
{"bottom",      "Bottom",      0, AV_OPT_TYPE_CONST, {.i64 = AVCHROMA_LOC_BOTTOM },      INT_MIN, INT_MAX, V|E|D, "chroma_sample_location_type"},
{"log_level_offset", "set the log level offset", OFFSET(log_level_offset), AV_OPT_TYPE_INT, {.i64 = 0 }, INT_MIN, INT_MAX },
{"slices", "set the number of slices, used in parallelized encoding", OFFSET(slices), AV_OPT_TYPE_INT, {.i64 = 0 }, 0, INT_MAX, V|E},
{"thread_type", "select multithreading type", OFFSET(thread_type), AV_OPT_TYPE_FLAGS, {.i64 = FF_THREAD_SLICE|FF_THREAD_FRAME }, 0, INT_MAX, V|A|E|D, "thread_type"},
{"slice", NULL, 0, AV_OPT_TYPE_CONST, {.i64 = FF_THREAD_SLICE }, INT_MIN, INT_MAX, V|E|D, "thread_type"},
{"frame", NULL, 0, AV_OPT_TYPE_CONST, {.i64 = FF_THREAD_FRAME }, INT_MIN, INT_MAX, V|E|D, "thread_type"},
{"audio_service_type", "audio service type", OFFSET(audio_service_type), AV_OPT_TYPE_INT, {.i64 = AV_AUDIO_SERVICE_TYPE_MAIN }, 0, AV_AUDIO_SERVICE_TYPE_NB-1, A|E, "audio_service_type"},
{"ma", "Main Audio Service", 0, AV_OPT_TYPE_CONST, {.i64 = AV_AUDIO_SERVICE_TYPE_MAIN },              INT_MIN, INT_MAX, A|E, "audio_service_type"},
{"ef", "Effects",            0, AV_OPT_TYPE_CONST, {.i64 = AV_AUDIO_SERVICE_TYPE_EFFECTS },           INT_MIN, INT_MAX, A|E, "audio_service_type"},
{"vi", "Visually Impaired",  0, AV_OPT_TYPE_CONST, {.i64 = AV_AUDIO_SERVICE_TYPE_VISUALLY_IMPAIRED }, INT_MIN, INT_MAX, A|E, "audio_service_type"},
{"hi", "Hearing Impaired",   0, AV_OPT_TYPE_CONST, {.i64 = AV_AUDIO_SERVICE_TYPE_HEARING_IMPAIRED },  INT_MIN, INT_MAX, A|E, "audio_service_type"},
{"di", "Dialogue",           0, AV_OPT_TYPE_CONST, {.i64 = AV_AUDIO_SERVICE_TYPE_DIALOGUE },          INT_MIN, INT_MAX, A|E, "audio_service_type"},
{"co", "Commentary",         0, AV_OPT_TYPE_CONST, {.i64 = AV_AUDIO_SERVICE_TYPE_COMMENTARY },        INT_MIN, INT_MAX, A|E, "audio_service_type"},
{"em", "Emergency",          0, AV_OPT_TYPE_CONST, {.i64 = AV_AUDIO_SERVICE_TYPE_EMERGENCY },         INT_MIN, INT_MAX, A|E, "audio_service_type"},
{"vo", "Voice Over",         0, AV_OPT_TYPE_CONST, {.i64 = AV_AUDIO_SERVICE_TYPE_VOICE_OVER },        INT_MIN, INT_MAX, A|E, "audio_service_type"},
{"ka", "Karaoke",            0, AV_OPT_TYPE_CONST, {.i64 = AV_AUDIO_SERVICE_TYPE_KARAOKE },           INT_MIN, INT_MAX, A|E, "audio_service_type"},
{"request_sample_fmt", "sample format audio decoders should prefer", OFFSET(request_sample_fmt), AV_OPT_TYPE_SAMPLE_FMT, {.i64=AV_SAMPLE_FMT_NONE}, -1, INT_MAX, A|D, "request_sample_fmt"},
{"pkt_timebase", NULL, OFFSET(pkt_timebase), AV_OPT_TYPE_RATIONAL, {.dbl = 0 }, 0, INT_MAX, 0},
{"sub_charenc", "set input text subtitles character encoding", OFFSET(sub_charenc), AV_OPT_TYPE_STRING, {.str = NULL}, CHAR_MIN, CHAR_MAX, S|D},
{"sub_charenc_mode", "set input text subtitles character encoding mode", OFFSET(sub_charenc_mode), AV_OPT_TYPE_FLAGS, {.i64 = FF_SUB_CHARENC_MODE_AUTOMATIC}, -1, INT_MAX, S|D, "sub_charenc_mode"},
{"do_nothing",  NULL, 0, AV_OPT_TYPE_CONST, {.i64 = FF_SUB_CHARENC_MODE_DO_NOTHING},  INT_MIN, INT_MAX, S|D, "sub_charenc_mode"},
{"auto",        NULL, 0, AV_OPT_TYPE_CONST, {.i64 = FF_SUB_CHARENC_MODE_AUTOMATIC},   INT_MIN, INT_MAX, S|D, "sub_charenc_mode"},
{"pre_decoder", NULL, 0, AV_OPT_TYPE_CONST, {.i64 = FF_SUB_CHARENC_MODE_PRE_DECODER}, INT_MIN, INT_MAX, S|D, "sub_charenc_mode"},
{"refcounted_frames", NULL, OFFSET(refcounted_frames), AV_OPT_TYPE_BOOL, {.i64 = 0}, 0, 1, A|V|D },
#if FF_API_SIDEDATA_ONLY_PKT
{"side_data_only_packets", NULL, OFFSET(side_data_only_packets), AV_OPT_TYPE_BOOL, { .i64 = 1 }, 0, 1, A|V|E },
#endif
{"skip_alpha", "Skip processing alpha", OFFSET(skip_alpha), AV_OPT_TYPE_BOOL, {.i64 = 0 }, 0, 1, V|D },
{"field_order", "Field order", OFFSET(field_order), AV_OPT_TYPE_INT, {.i64 = AV_FIELD_UNKNOWN }, 0, 5, V|D|E, "field_order" },
{"progressive", NULL, 0, AV_OPT_TYPE_CONST, {.i64 = AV_FIELD_PROGRESSIVE }, 0, 0, V|D|E, "field_order" },
{"tt", NULL, 0, AV_OPT_TYPE_CONST, {.i64 = AV_FIELD_TT }, 0, 0, V|D|E, "field_order" },
{"bb", NULL, 0, AV_OPT_TYPE_CONST, {.i64 = AV_FIELD_BB }, 0, 0, V|D|E, "field_order" },
{"tb", NULL, 0, AV_OPT_TYPE_CONST, {.i64 = AV_FIELD_TB }, 0, 0, V|D|E, "field_order" },
{"bt", NULL, 0, AV_OPT_TYPE_CONST, {.i64 = AV_FIELD_BT }, 0, 0, V|D|E, "field_order" },
{"dump_separator", "set information dump field separator", OFFSET(dump_separator), AV_OPT_TYPE_STRING, {.str = NULL}, CHAR_MIN, CHAR_MAX, A|V|S|D|E},
{"codec_whitelist", "List of decoders that are allowed to be used", OFFSET(codec_whitelist), AV_OPT_TYPE_STRING, { .str = NULL },  CHAR_MIN, CHAR_MAX, A|V|S|D },
{"pixel_format", "set pixel format", OFFSET(pix_fmt), AV_OPT_TYPE_PIXEL_FMT, {.i64=AV_PIX_FMT_NONE}, -1, INT_MAX, 0 },
{"video_size", "set video size", OFFSET(width), AV_OPT_TYPE_IMAGE_SIZE, {.str=NULL}, 0, INT_MAX, 0 },
{NULL},
};

#undef A
#undef V
#undef S
#undef E
#undef D
#undef DEFAULT
#undef OFFSET

#endif /* AVCODEC_OPTIONS_TABLE_H */<|MERGE_RESOLUTION|>--- conflicted
+++ resolved
@@ -381,11 +381,8 @@
 {"mpeg4_asp",  NULL, 0, AV_OPT_TYPE_CONST, {.i64 = FF_PROFILE_MPEG4_ADVANCED_SIMPLE }, INT_MIN, INT_MAX, V|E, "profile"},
 {"level", NULL, OFFSET(level), AV_OPT_TYPE_INT, {.i64 = FF_LEVEL_UNKNOWN }, INT_MIN, INT_MAX, V|A|E, "level"},
 {"unknown", NULL, 0, AV_OPT_TYPE_CONST, {.i64 = FF_LEVEL_UNKNOWN }, INT_MIN, INT_MAX, V|A|E, "level"},
-<<<<<<< HEAD
 {"lowres", "decode at 1= 1/2, 2=1/4, 3=1/8 resolutions", OFFSET(lowres), AV_OPT_TYPE_INT, {.i64 = 0 }, 0, INT_MAX, V|A|D},
-=======
 #if FF_API_PRIVATE_OPT
->>>>>>> 0ac9f33a
 {"skip_threshold", "frame skip threshold", OFFSET(frame_skip_threshold), AV_OPT_TYPE_INT, {.i64 = DEFAULT }, INT_MIN, INT_MAX, V|E},
 {"skip_factor", "frame skip factor", OFFSET(frame_skip_factor), AV_OPT_TYPE_INT, {.i64 = DEFAULT }, INT_MIN, INT_MAX, V|E},
 {"skip_exp", "frame skip exponent", OFFSET(frame_skip_exp), AV_OPT_TYPE_INT, {.i64 = DEFAULT }, INT_MIN, INT_MAX, V|E},
