/*
 * DCA compatible decoder
 * Copyright (C) 2004 Gildas Bazin
 * Copyright (C) 2004 Benjamin Zores
 * Copyright (C) 2006 Benjamin Larsson
 * Copyright (C) 2007 Konstantin Shishkov
 *
 * This file is part of FFmpeg.
 *
 * FFmpeg is free software; you can redistribute it and/or
 * modify it under the terms of the GNU Lesser General Public
 * License as published by the Free Software Foundation; either
 * version 2.1 of the License, or (at your option) any later version.
 *
 * FFmpeg is distributed in the hope that it will be useful,
 * but WITHOUT ANY WARRANTY; without even the implied warranty of
 * MERCHANTABILITY or FITNESS FOR A PARTICULAR PURPOSE.  See the GNU
 * Lesser General Public License for more details.
 *
 * You should have received a copy of the GNU Lesser General Public
 * License along with FFmpeg; if not, write to the Free Software
 * Foundation, Inc., 51 Franklin Street, Fifth Floor, Boston, MA 02110-1301 USA
 */

#ifndef AVCODEC_DCA_H
#define AVCODEC_DCA_H

#include <stdint.h>

#include "libavutil/float_dsp.h"
#include "libavutil/internal.h"

#include "avcodec.h"
#include "dcadsp.h"
#include "fmtconvert.h"
#include "get_bits.h"

/** DCA syncwords, also used for bitstream type detection */
#define DCA_MARKER_RAW_BE 0x7FFE8001
#define DCA_MARKER_RAW_LE 0xFE7F0180
#define DCA_MARKER_14B_BE 0x1FFFE800
#define DCA_MARKER_14B_LE 0xFF1F00E8

/** DCA-HD specific block starts with this marker. */
#define DCA_HD_MARKER     0x64582025

#define DCA_PRIM_CHANNELS_MAX  (7)
#define DCA_ABITS_MAX         (32)      /* Should be 28 */
#define DCA_SUBSUBFRAMES_MAX   (4)
#define DCA_SUBFRAMES_MAX     (16)
#define DCA_BLOCKS_MAX        (16)
#define DCA_LFE_MAX            (3)
#define DCA_CHSETS_MAX         (4)
#define DCA_CHSET_CHANS_MAX    (8)

#define DCA_MAX_FRAME_SIZE       16384
#define DCA_MAX_EXSS_HEADER_SIZE  4096

#define DCA_BUFFER_PADDING_SIZE   1024

enum DCAExtensionMask {
    DCA_EXT_CORE       = 0x001, ///< core in core substream
    DCA_EXT_XXCH       = 0x002, ///< XXCh channels extension in core substream
    DCA_EXT_X96        = 0x004, ///< 96/24 extension in core substream
    DCA_EXT_XCH        = 0x008, ///< XCh channel extension in core substream
    DCA_EXT_EXSS_CORE  = 0x010, ///< core in ExSS (extension substream)
    DCA_EXT_EXSS_XBR   = 0x020, ///< extended bitrate extension in ExSS
    DCA_EXT_EXSS_XXCH  = 0x040, ///< XXCh channels extension in ExSS
    DCA_EXT_EXSS_X96   = 0x080, ///< 96/24 extension in ExSS
    DCA_EXT_EXSS_LBR   = 0x100, ///< low bitrate component in ExSS
    DCA_EXT_EXSS_XLL   = 0x200, ///< lossless extension in ExSS
};

typedef struct DCAContext {
    const AVClass *class;       ///< class for AVOptions
    AVCodecContext *avctx;
    /* Frame header */
    int frame_type;             ///< type of the current frame
    int samples_deficit;        ///< deficit sample count
    int crc_present;            ///< crc is present in the bitstream
    int sample_blocks;          ///< number of PCM sample blocks
    int frame_size;             ///< primary frame byte size
    int amode;                  ///< audio channels arrangement
    int sample_rate;            ///< audio sampling rate
    int bit_rate;               ///< transmission bit rate
    int bit_rate_index;         ///< transmission bit rate index

    int dynrange;               ///< embedded dynamic range flag
    int timestamp;              ///< embedded time stamp flag
    int aux_data;               ///< auxiliary data flag
    int hdcd;                   ///< source material is mastered in HDCD
    int ext_descr;              ///< extension audio descriptor flag
    int ext_coding;             ///< extended coding flag
    int aspf;                   ///< audio sync word insertion flag
    int lfe;                    ///< low frequency effects flag
    int predictor_history;      ///< predictor history flag
    int header_crc;             ///< header crc check bytes
    int multirate_inter;        ///< multirate interpolator switch
    int version;                ///< encoder software revision
    int copy_history;           ///< copy history
    int source_pcm_res;         ///< source pcm resolution
    int front_sum;              ///< front sum/difference flag
    int surround_sum;           ///< surround sum/difference flag
    int dialog_norm;            ///< dialog normalisation parameter

    /* Primary audio coding header */
    int subframes;              ///< number of subframes
    int total_channels;         ///< number of channels including extensions
    int prim_channels;          ///< number of primary audio channels
    int subband_activity[DCA_PRIM_CHANNELS_MAX];    ///< subband activity count
    int vq_start_subband[DCA_PRIM_CHANNELS_MAX];    ///< high frequency vq start subband
    int joint_intensity[DCA_PRIM_CHANNELS_MAX];     ///< joint intensity coding index
    int transient_huffman[DCA_PRIM_CHANNELS_MAX];   ///< transient mode code book
    int scalefactor_huffman[DCA_PRIM_CHANNELS_MAX]; ///< scale factor code book
    int bitalloc_huffman[DCA_PRIM_CHANNELS_MAX];    ///< bit allocation quantizer select
    int quant_index_huffman[DCA_PRIM_CHANNELS_MAX][DCA_ABITS_MAX]; ///< quantization index codebook select
    float scalefactor_adj[DCA_PRIM_CHANNELS_MAX][DCA_ABITS_MAX];   ///< scale factor adjustment

    /* Primary audio coding side information */
    int subsubframes[DCA_SUBFRAMES_MAX];                         ///< number of subsubframes
    int partial_samples[DCA_SUBFRAMES_MAX];                      ///< partial subsubframe samples count
    int prediction_mode[DCA_PRIM_CHANNELS_MAX][DCA_SUBBANDS];    ///< prediction mode (ADPCM used or not)
    int prediction_vq[DCA_PRIM_CHANNELS_MAX][DCA_SUBBANDS];      ///< prediction VQ coefs
    int bitalloc[DCA_PRIM_CHANNELS_MAX][DCA_SUBBANDS];           ///< bit allocation index
    int transition_mode[DCA_PRIM_CHANNELS_MAX][DCA_SUBBANDS];    ///< transition mode (transients)
    int32_t scale_factor[DCA_PRIM_CHANNELS_MAX][DCA_SUBBANDS][2];///< scale factors (2 if transient)
    int joint_huff[DCA_PRIM_CHANNELS_MAX];                       ///< joint subband scale factors codebook
    int joint_scale_factor[DCA_PRIM_CHANNELS_MAX][DCA_SUBBANDS]; ///< joint subband scale factors
    float downmix_coef[DCA_PRIM_CHANNELS_MAX + 1][2];            ///< stereo downmix coefficients
    int dynrange_coef;                                           ///< dynamic range coefficient

    /* Core substream's embedded downmix coefficients (cf. ETSI TS 102 114 V1.4.1)
     * Input:  primary audio channels (incl. LFE if present)
     * Output: downmix audio channels (up to 4, no LFE) */
    uint8_t  core_downmix;                                       ///< embedded downmix coefficients available
    uint8_t  core_downmix_amode;                                 ///< audio channel arrangement of embedded downmix
    uint16_t core_downmix_codes[DCA_PRIM_CHANNELS_MAX + 1][4];   ///< embedded downmix coefficients (9-bit codes)

    int32_t  high_freq_vq[DCA_PRIM_CHANNELS_MAX][DCA_SUBBANDS];  ///< VQ encoded high frequency subbands

    float lfe_data[2 * DCA_LFE_MAX * (DCA_BLOCKS_MAX + 4)];      ///< Low frequency effect data
    int lfe_scale_factor;

    /* Subband samples history (for ADPCM) */
    DECLARE_ALIGNED(16, float, subband_samples_hist)[DCA_PRIM_CHANNELS_MAX][DCA_SUBBANDS][4];
    DECLARE_ALIGNED(32, float, subband_fir_hist)[DCA_PRIM_CHANNELS_MAX][512];
    DECLARE_ALIGNED(32, float, subband_fir_noidea)[DCA_PRIM_CHANNELS_MAX][32];
    int hist_index[DCA_PRIM_CHANNELS_MAX];
    DECLARE_ALIGNED(32, float, raXin)[32];

    int output;                 ///< type of output

    DECLARE_ALIGNED(32, float, subband_samples)[DCA_BLOCKS_MAX][DCA_PRIM_CHANNELS_MAX][DCA_SUBBANDS][8];
    float *samples_chanptr[DCA_PRIM_CHANNELS_MAX + 1];
    float *extra_channels[DCA_PRIM_CHANNELS_MAX + 1];
    uint8_t *extra_channels_buffer;
    unsigned int extra_channels_buffer_size;

    uint8_t dca_buffer[DCA_MAX_FRAME_SIZE + DCA_MAX_EXSS_HEADER_SIZE + DCA_BUFFER_PADDING_SIZE];
    int dca_buffer_size;        ///< how much data is in the dca_buffer

    const int8_t *channel_order_tab;  ///< channel reordering table, lfe and non lfe
    GetBitContext gb;
    /* Current position in DCA frame */
    int current_subframe;
    int current_subsubframe;

    int core_ext_mask;          ///< present extensions in the core substream

    /* XCh extension information */
    int xch_present;            ///< XCh extension present and valid
    int xch_base_channel;       ///< index of first (only) channel containing XCH data
    int xch_disable;            ///< whether the XCh extension should be decoded or not

    /* XXCH extension information */
    int xxch_chset;
    int xxch_nbits_spk_mask;
    uint32_t xxch_core_spkmask;
    uint32_t xxch_spk_masks[4]; /* speaker masks, last element is core mask */
    int xxch_chset_nch[4];
    float xxch_dmix_sf[DCA_CHSETS_MAX];

    uint32_t xxch_dmix_embedded;  /* lower layer has mix pre-embedded, per chset */
    float xxch_dmix_coeff[DCA_PRIM_CHANNELS_MAX][32]; /* worst case sizing */

    int8_t xxch_order_tab[32];
    int8_t lfe_index;

    /* ExSS header parser */
    int static_fields;          ///< static fields present
    int mix_metadata;           ///< mixing metadata present
    int num_mix_configs;        ///< number of mix out configurations
    int mix_config_num_ch[4];   ///< number of channels in each mix out configuration

    int profile;

    int debug_flag;             ///< used for suppressing repeated error messages output
    AVFloatDSPContext *fdsp;
    FFTContext imdct;
    SynthFilterContext synth;
    DCADSPContext dcadsp;
    FmtConvertContext fmt_conv;
} DCAContext;

extern av_export const uint32_t avpriv_dca_sample_rates[16];

/**
 * Convert bitstream to one representation based on sync marker
 */
int avpriv_dca_convert_bitstream(const uint8_t *src, int src_size, uint8_t *dst,
                             int max_size);

<<<<<<< HEAD
int ff_dca_xbr_parse_frame(DCAContext *s);
int ff_dca_xxch_decode_frame(DCAContext *s);
=======
void ff_dca_exss_parse_header(DCAContext *s);
>>>>>>> f8c17197

#endif /* AVCODEC_DCA_H */<|MERGE_RESOLUTION|>--- conflicted
+++ resolved
@@ -210,11 +210,9 @@
 int avpriv_dca_convert_bitstream(const uint8_t *src, int src_size, uint8_t *dst,
                              int max_size);
 
-<<<<<<< HEAD
 int ff_dca_xbr_parse_frame(DCAContext *s);
 int ff_dca_xxch_decode_frame(DCAContext *s);
-=======
+
 void ff_dca_exss_parse_header(DCAContext *s);
->>>>>>> f8c17197
 
 #endif /* AVCODEC_DCA_H */