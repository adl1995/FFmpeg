--- conflicted
+++ resolved
@@ -1903,357 +1903,9 @@
     }
 }
 
-<<<<<<< HEAD
-static av_always_inline void hl_decode_mb_internal(H264Context *h, int simple,
-                                                   int pixel_shift)
-{
-    MpegEncContext *const s = &h->s;
-    const int mb_x    = s->mb_x;
-    const int mb_y    = s->mb_y;
-    const int mb_xy   = h->mb_xy;
-    const int mb_type = s->current_picture.f.mb_type[mb_xy];
-    uint8_t *dest_y, *dest_cb, *dest_cr;
-    int linesize, uvlinesize /*dct_offset*/;
-    int i, j;
-    int *block_offset = &h->block_offset[0];
-    const int transform_bypass = !simple && (s->qscale == 0 && h->sps.transform_bypass);
-    /* is_h264 should always be true if SVQ3 is disabled. */
-    const int is_h264 = !CONFIG_SVQ3_DECODER || simple || s->codec_id == CODEC_ID_H264;
-    void (*idct_add)(uint8_t *dst, DCTELEM *block, int stride);
-    const int block_h   = 16 >> s->chroma_y_shift;
-    const int chroma422 = CHROMA422;
-
-    dest_y  = s->current_picture.f.data[0] + ((mb_x << pixel_shift)     + mb_y * s->linesize)  * 16;
-    dest_cb = s->current_picture.f.data[1] +  (mb_x << pixel_shift) * 8 + mb_y * s->uvlinesize * block_h;
-    dest_cr = s->current_picture.f.data[2] +  (mb_x << pixel_shift) * 8 + mb_y * s->uvlinesize * block_h;
-
-    s->dsp.prefetch(dest_y  + (s->mb_x & 3) * 4 * s->linesize   + (64 << pixel_shift), s->linesize,       4);
-    s->dsp.prefetch(dest_cb + (s->mb_x & 7)     * s->uvlinesize + (64 << pixel_shift), dest_cr - dest_cb, 2);
-
-    h->list_counts[mb_xy] = h->list_count;
-
-    if (!simple && MB_FIELD) {
-        linesize     = h->mb_linesize = s->linesize * 2;
-        uvlinesize   = h->mb_uvlinesize = s->uvlinesize * 2;
-        block_offset = &h->block_offset[48];
-        if (mb_y & 1) { // FIXME move out of this function?
-            dest_y  -= s->linesize * 15;
-            dest_cb -= s->uvlinesize * (block_h - 1);
-            dest_cr -= s->uvlinesize * (block_h - 1);
-        }
-        if (FRAME_MBAFF) {
-            int list;
-            for (list = 0; list < h->list_count; list++) {
-                if (!USES_LIST(mb_type, list))
-                    continue;
-                if (IS_16X16(mb_type)) {
-                    int8_t *ref = &h->ref_cache[list][scan8[0]];
-                    fill_rectangle(ref, 4, 4, 8, (16 + *ref) ^ (s->mb_y & 1), 1);
-                } else {
-                    for (i = 0; i < 16; i += 4) {
-                        int ref = h->ref_cache[list][scan8[i]];
-                        if (ref >= 0)
-                            fill_rectangle(&h->ref_cache[list][scan8[i]], 2, 2,
-                                           8, (16 + ref) ^ (s->mb_y & 1), 1);
-                    }
-                }
-            }
-        }
-    } else {
-        linesize   = h->mb_linesize   = s->linesize;
-        uvlinesize = h->mb_uvlinesize = s->uvlinesize;
-        // dct_offset = s->linesize * 16;
-    }
-
-    if (!simple && IS_INTRA_PCM(mb_type)) {
-        const int bit_depth = h->sps.bit_depth_luma;
-        if (pixel_shift) {
-            int j;
-            GetBitContext gb;
-            init_get_bits(&gb, (uint8_t *)h->mb,
-                          ff_h264_mb_sizes[h->sps.chroma_format_idc] * bit_depth);
-
-            for (i = 0; i < 16; i++) {
-                uint16_t *tmp_y = (uint16_t *)(dest_y + i * linesize);
-                for (j = 0; j < 16; j++)
-                    tmp_y[j] = get_bits(&gb, bit_depth);
-            }
-            if (simple || !CONFIG_GRAY || !(s->flags & CODEC_FLAG_GRAY)) {
-                if (!h->sps.chroma_format_idc) {
-                    for (i = 0; i < block_h; i++) {
-                        uint16_t *tmp_cb = (uint16_t *)(dest_cb + i * uvlinesize);
-                        uint16_t *tmp_cr = (uint16_t *)(dest_cr + i * uvlinesize);
-                        for (j = 0; j < 8; j++) {
-                            tmp_cb[j] = tmp_cr[j] = 1 << (bit_depth - 1);
-                        }
-                    }
-                } else {
-                    for (i = 0; i < block_h; i++) {
-                        uint16_t *tmp_cb = (uint16_t *)(dest_cb + i * uvlinesize);
-                        for (j = 0; j < 8; j++)
-                            tmp_cb[j] = get_bits(&gb, bit_depth);
-                    }
-                    for (i = 0; i < block_h; i++) {
-                        uint16_t *tmp_cr = (uint16_t *)(dest_cr + i * uvlinesize);
-                        for (j = 0; j < 8; j++)
-                            tmp_cr[j] = get_bits(&gb, bit_depth);
-                    }
-                }
-            }
-        } else {
-            for (i = 0; i < 16; i++)
-                memcpy(dest_y + i * linesize, (uint8_t *)h->mb + i * 16, 16);
-            if (simple || !CONFIG_GRAY || !(s->flags & CODEC_FLAG_GRAY)) {
-                if (!h->sps.chroma_format_idc) {
-                    for (i = 0; i < 8; i++) {
-                        memset(dest_cb + i*uvlinesize, 1 << (bit_depth - 1), 8);
-                        memset(dest_cr + i*uvlinesize, 1 << (bit_depth - 1), 8);
-                    }
-                } else {
-                    uint8_t *src_cb = (uint8_t *)h->mb + 256;
-                    uint8_t *src_cr = (uint8_t *)h->mb + 256 + block_h * 8;
-                    for (i = 0; i < block_h; i++) {
-                        memcpy(dest_cb + i * uvlinesize, src_cb + i * 8, 8);
-                        memcpy(dest_cr + i * uvlinesize, src_cr + i * 8, 8);
-                    }
-                }
-            }
-        }
-    } else {
-        if (IS_INTRA(mb_type)) {
-            if (h->deblocking_filter)
-                xchg_mb_border(h, dest_y, dest_cb, dest_cr, linesize,
-                               uvlinesize, 1, 0, simple, pixel_shift);
-
-            if (simple || !CONFIG_GRAY || !(s->flags & CODEC_FLAG_GRAY)) {
-                if (CHROMA) {
-                    h->hpc.pred8x8[h->chroma_pred_mode](dest_cb, uvlinesize);
-                    h->hpc.pred8x8[h->chroma_pred_mode](dest_cr, uvlinesize);
-                }
-            }
-
-            hl_decode_mb_predict_luma(h, mb_type, is_h264, simple,
-                                      transform_bypass, pixel_shift,
-                                      block_offset, linesize, dest_y, 0);
-
-            if (h->deblocking_filter)
-                xchg_mb_border(h, dest_y, dest_cb, dest_cr, linesize,
-                               uvlinesize, 0, 0, simple, pixel_shift);
-        } else if (is_h264) {
-            if (chroma422) {
-                hl_motion_422(h, dest_y, dest_cb, dest_cr,
-                              s->me.qpel_put, s->dsp.put_h264_chroma_pixels_tab,
-                              s->me.qpel_avg, s->dsp.avg_h264_chroma_pixels_tab,
-                              h->h264dsp.weight_h264_pixels_tab,
-                              h->h264dsp.biweight_h264_pixels_tab,
-                              pixel_shift);
-            } else {
-                hl_motion_420(h, dest_y, dest_cb, dest_cr,
-                              s->me.qpel_put, s->dsp.put_h264_chroma_pixels_tab,
-                              s->me.qpel_avg, s->dsp.avg_h264_chroma_pixels_tab,
-                              h->h264dsp.weight_h264_pixels_tab,
-                              h->h264dsp.biweight_h264_pixels_tab,
-                              pixel_shift);
-            }
-        }
-
-        hl_decode_mb_idct_luma(h, mb_type, is_h264, simple, transform_bypass,
-                               pixel_shift, block_offset, linesize, dest_y, 0);
-
-        if ((simple || !CONFIG_GRAY || !(s->flags & CODEC_FLAG_GRAY)) &&
-            (h->cbp & 0x30)) {
-            uint8_t *dest[2] = { dest_cb, dest_cr };
-            if (transform_bypass) {
-                if (IS_INTRA(mb_type) && h->sps.profile_idc == 244 &&
-                    (h->chroma_pred_mode == VERT_PRED8x8 ||
-                     h->chroma_pred_mode == HOR_PRED8x8)) {
-                    h->hpc.pred8x8_add[h->chroma_pred_mode](dest[0],
-                                                            block_offset + 16,
-                                                            h->mb + (16 * 16 * 1 << pixel_shift),
-                                                            uvlinesize);
-                    h->hpc.pred8x8_add[h->chroma_pred_mode](dest[1],
-                                                            block_offset + 32,
-                                                            h->mb + (16 * 16 * 2 << pixel_shift),
-                                                            uvlinesize);
-                } else {
-                    idct_add = s->dsp.add_pixels4;
-                    for (j = 1; j < 3; j++) {
-                        for (i = j * 16; i < j * 16 + 4; i++)
-                            if (h->non_zero_count_cache[scan8[i]] ||
-                                dctcoef_get(h->mb, pixel_shift, i * 16))
-                                idct_add(dest[j - 1] + block_offset[i],
-                                         h->mb + (i * 16 << pixel_shift),
-                                         uvlinesize);
-                        if (chroma422) {
-                            for (i = j * 16 + 4; i < j * 16 + 8; i++)
-                                if (h->non_zero_count_cache[scan8[i + 4]] ||
-                                    dctcoef_get(h->mb, pixel_shift, i * 16))
-                                    idct_add(dest[j - 1] + block_offset[i + 4],
-                                             h->mb + (i * 16 << pixel_shift),
-                                             uvlinesize);
-                        }
-                    }
-                }
-            } else {
-                if (is_h264) {
-                    int qp[2];
-                    if (chroma422) {
-                        qp[0] = h->chroma_qp[0] + 3;
-                        qp[1] = h->chroma_qp[1] + 3;
-                    } else {
-                        qp[0] = h->chroma_qp[0];
-                        qp[1] = h->chroma_qp[1];
-                    }
-                    if (h->non_zero_count_cache[scan8[CHROMA_DC_BLOCK_INDEX + 0]])
-                        h->h264dsp.h264_chroma_dc_dequant_idct(h->mb + (16 * 16 * 1 << pixel_shift),
-                                                               h->dequant4_coeff[IS_INTRA(mb_type) ? 1 : 4][qp[0]][0]);
-                    if (h->non_zero_count_cache[scan8[CHROMA_DC_BLOCK_INDEX + 1]])
-                        h->h264dsp.h264_chroma_dc_dequant_idct(h->mb + (16 * 16 * 2 << pixel_shift),
-                                                               h->dequant4_coeff[IS_INTRA(mb_type) ? 2 : 5][qp[1]][0]);
-                    h->h264dsp.h264_idct_add8(dest, block_offset,
-                                              h->mb, uvlinesize,
-                                              h->non_zero_count_cache);
-                } else if (CONFIG_SVQ3_DECODER) {
-                    h->h264dsp.h264_chroma_dc_dequant_idct(h->mb + 16 * 16 * 1,
-                                                           h->dequant4_coeff[IS_INTRA(mb_type) ? 1 : 4][h->chroma_qp[0]][0]);
-                    h->h264dsp.h264_chroma_dc_dequant_idct(h->mb + 16 * 16 * 2,
-                                                           h->dequant4_coeff[IS_INTRA(mb_type) ? 2 : 5][h->chroma_qp[1]][0]);
-                    for (j = 1; j < 3; j++) {
-                        for (i = j * 16; i < j * 16 + 4; i++)
-                            if (h->non_zero_count_cache[scan8[i]] || h->mb[i * 16]) {
-                                uint8_t *const ptr = dest[j - 1] + block_offset[i];
-                                ff_svq3_add_idct_c(ptr, h->mb + i * 16,
-                                                   uvlinesize,
-                                                   ff_h264_chroma_qp[0][s->qscale + 12] - 12, 2);
-                            }
-                    }
-                }
-            }
-        }
-    }
-    if (h->cbp || IS_INTRA(mb_type)) {
-        s->dsp.clear_blocks(h->mb);
-        s->dsp.clear_blocks(h->mb + (24 * 16 << pixel_shift));
-    }
-}
-
-static av_always_inline void hl_decode_mb_444_internal(H264Context *h,
-                                                       int simple,
-                                                       int pixel_shift)
-{
-    MpegEncContext *const s = &h->s;
-    const int mb_x    = s->mb_x;
-    const int mb_y    = s->mb_y;
-    const int mb_xy   = h->mb_xy;
-    const int mb_type = s->current_picture.f.mb_type[mb_xy];
-    uint8_t *dest[3];
-    int linesize;
-    int i, j, p;
-    int *block_offset = &h->block_offset[0];
-    const int transform_bypass = !simple && (s->qscale == 0 && h->sps.transform_bypass);
-    const int plane_count      = (simple || !CONFIG_GRAY || !(s->flags & CODEC_FLAG_GRAY)) ? 3 : 1;
-
-    for (p = 0; p < plane_count; p++) {
-        dest[p] = s->current_picture.f.data[p] +
-                  ((mb_x << pixel_shift) + mb_y * s->linesize) * 16;
-        s->dsp.prefetch(dest[p] + (s->mb_x & 3) * 4 * s->linesize + (64 << pixel_shift),
-                        s->linesize, 4);
-    }
-
-    h->list_counts[mb_xy] = h->list_count;
-
-    if (!simple && MB_FIELD) {
-        linesize     = h->mb_linesize = h->mb_uvlinesize = s->linesize * 2;
-        block_offset = &h->block_offset[48];
-        if (mb_y & 1) // FIXME move out of this function?
-            for (p = 0; p < 3; p++)
-                dest[p] -= s->linesize * 15;
-        if (FRAME_MBAFF) {
-            int list;
-            for (list = 0; list < h->list_count; list++) {
-                if (!USES_LIST(mb_type, list))
-                    continue;
-                if (IS_16X16(mb_type)) {
-                    int8_t *ref = &h->ref_cache[list][scan8[0]];
-                    fill_rectangle(ref, 4, 4, 8, (16 + *ref) ^ (s->mb_y & 1), 1);
-                } else {
-                    for (i = 0; i < 16; i += 4) {
-                        int ref = h->ref_cache[list][scan8[i]];
-                        if (ref >= 0)
-                            fill_rectangle(&h->ref_cache[list][scan8[i]], 2, 2,
-                                           8, (16 + ref) ^ (s->mb_y & 1), 1);
-                    }
-                }
-            }
-        }
-    } else {
-        linesize = h->mb_linesize = h->mb_uvlinesize = s->linesize;
-    }
-
-    if (!simple && IS_INTRA_PCM(mb_type)) {
-        if (pixel_shift) {
-            const int bit_depth = h->sps.bit_depth_luma;
-            GetBitContext gb;
-            init_get_bits(&gb, (uint8_t *)h->mb, 768 * bit_depth);
-
-            for (p = 0; p < plane_count; p++)
-                for (i = 0; i < 16; i++) {
-                    uint16_t *tmp = (uint16_t *)(dest[p] + i * linesize);
-                    for (j = 0; j < 16; j++)
-                        tmp[j] = get_bits(&gb, bit_depth);
-                }
-        } else {
-            for (p = 0; p < plane_count; p++)
-                for (i = 0; i < 16; i++)
-                    memcpy(dest[p] + i * linesize,
-                           (uint8_t *)h->mb + p * 256 + i * 16, 16);
-        }
-    } else {
-        if (IS_INTRA(mb_type)) {
-            if (h->deblocking_filter)
-                xchg_mb_border(h, dest[0], dest[1], dest[2], linesize,
-                               linesize, 1, 1, simple, pixel_shift);
-
-            for (p = 0; p < plane_count; p++)
-                hl_decode_mb_predict_luma(h, mb_type, 1, simple,
-                                          transform_bypass, pixel_shift,
-                                          block_offset, linesize, dest[p], p);
-
-            if (h->deblocking_filter)
-                xchg_mb_border(h, dest[0], dest[1], dest[2], linesize,
-                               linesize, 0, 1, simple, pixel_shift);
-        } else {
-            hl_motion(h, dest[0], dest[1], dest[2],
-                      s->me.qpel_put, s->dsp.put_h264_chroma_pixels_tab,
-                      s->me.qpel_avg, s->dsp.avg_h264_chroma_pixels_tab,
-                      h->h264dsp.weight_h264_pixels_tab,
-                      h->h264dsp.biweight_h264_pixels_tab, pixel_shift, 3);
-        }
-
-        for (p = 0; p < plane_count; p++)
-            hl_decode_mb_idct_luma(h, mb_type, 1, simple, transform_bypass,
-                                   pixel_shift, block_offset, linesize,
-                                   dest[p], p);
-    }
-    if (h->cbp || IS_INTRA(mb_type)) {
-        s->dsp.clear_blocks(h->mb);
-        s->dsp.clear_blocks(h->mb + (24 * 16 << pixel_shift));
-    }
-}
-
-/**
- * Process a macroblock; this case avoids checks for expensive uncommon cases.
- */
-#define hl_decode_mb_simple(sh, bits)                          \
-static void hl_decode_mb_simple_ ## bits(H264Context *h)       \
-{                                                              \
-    hl_decode_mb_internal(h, 1, sh);                           \
-}
-=======
 #define BITS   8
 #define SIMPLE 1
 #include "h264_mb_template.c"
->>>>>>> bb58c43c
 
 #undef  BITS
 #define BITS   16
