/*
 * H.26L/H.264/AVC/JVT/14496-10/... encoder/decoder
 * Copyright (c) 2003 Michael Niedermayer <michaelni@gmx.at>
 *
 * This file is part of FFmpeg.
 *
 * FFmpeg is free software; you can redistribute it and/or
 * modify it under the terms of the GNU Lesser General Public
 * License as published by the Free Software Foundation; either
 * version 2.1 of the License, or (at your option) any later version.
 *
 * FFmpeg is distributed in the hope that it will be useful,
 * but WITHOUT ANY WARRANTY; without even the implied warranty of
 * MERCHANTABILITY or FITNESS FOR A PARTICULAR PURPOSE.  See the GNU
 * Lesser General Public License for more details.
 *
 * You should have received a copy of the GNU Lesser General Public
 * License along with FFmpeg; if not, write to the Free Software
 * Foundation, Inc., 51 Franklin Street, Fifth Floor, Boston, MA 02110-1301 USA
 */

/**
 * @file
 * H.264 / AVC / MPEG-4 part10 codec.
 * @author Michael Niedermayer <michaelni@gmx.at>
 */

#ifndef AVCODEC_H264DEC_H
#define AVCODEC_H264DEC_H

#include "libavutil/buffer.h"
#include "libavutil/intreadwrite.h"
#include "libavutil/thread.h"

#include "cabac.h"
#include "error_resilience.h"
#include "h264_parse.h"
#include "h264_ps.h"
#include "h264_sei.h"
#include "h2645_parse.h"
#include "h264chroma.h"
#include "h264dsp.h"
#include "h264pred.h"
#include "h264qpel.h"
#include "internal.h"
#include "mpegutils.h"
#include "parser.h"
#include "qpeldsp.h"
#include "rectangle.h"
#include "videodsp.h"

#define H264_MAX_PICTURE_COUNT 36

#define MAX_MMCO_COUNT         66

#define MAX_DELAYED_PIC_COUNT  16

/* Compiling in interlaced support reduces the speed
 * of progressive decoding by about 2%. */
#define ALLOW_INTERLACE

#define FMO 0

/**
 * The maximum number of slices supported by the decoder.
 * must be a power of 2
 */
#define MAX_SLICES 32

#ifdef ALLOW_INTERLACE
#define MB_MBAFF(h)    (h)->mb_mbaff
#define MB_FIELD(sl)  (sl)->mb_field_decoding_flag
#define FRAME_MBAFF(h) (h)->mb_aff_frame
#define FIELD_PICTURE(h) ((h)->picture_structure != PICT_FRAME)
#define LEFT_MBS 2
#define LTOP     0
#define LBOT     1
#define LEFT(i)  (i)
#else
#define MB_MBAFF(h)      0
#define MB_FIELD(sl)     0
#define FRAME_MBAFF(h)   0
#define FIELD_PICTURE(h) 0
#undef  IS_INTERLACED
#define IS_INTERLACED(mb_type) 0
#define LEFT_MBS 1
#define LTOP     0
#define LBOT     0
#define LEFT(i)  0
#endif
#define FIELD_OR_MBAFF_PICTURE(h) (FRAME_MBAFF(h) || FIELD_PICTURE(h))

#ifndef CABAC
#define CABAC(h) (h)->ps.pps->cabac
#endif

#define CHROMA(h)    ((h)->ps.sps->chroma_format_idc)
#define CHROMA422(h) ((h)->ps.sps->chroma_format_idc == 2)
#define CHROMA444(h) ((h)->ps.sps->chroma_format_idc == 3)

#define MB_TYPE_REF0       MB_TYPE_ACPRED // dirty but it fits in 16 bit
#define MB_TYPE_8x8DCT     0x01000000
#define IS_REF0(a)         ((a) & MB_TYPE_REF0)
#define IS_8x8DCT(a)       ((a) & MB_TYPE_8x8DCT)

/**
 * Memory management control operation opcode.
 */
typedef enum MMCOOpcode {
    MMCO_END = 0,
    MMCO_SHORT2UNUSED,
    MMCO_LONG2UNUSED,
    MMCO_SHORT2LONG,
    MMCO_SET_MAX_LONG,
    MMCO_RESET,
    MMCO_LONG,
} MMCOOpcode;

/**
 * Memory management control operation.
 */
typedef struct MMCO {
    MMCOOpcode opcode;
    int short_pic_num;  ///< pic_num without wrapping (pic_num & max_pic_num)
    int long_arg;       ///< index, pic_num, or num long refs depending on opcode
} MMCO;

typedef struct H264Picture {
    AVFrame *f;
    ThreadFrame tf;

    AVBufferRef *qscale_table_buf;
    int8_t *qscale_table;

    AVBufferRef *motion_val_buf[2];
    int16_t (*motion_val[2])[2];

    AVBufferRef *mb_type_buf;
    uint32_t *mb_type;

    AVBufferRef *hwaccel_priv_buf;
    void *hwaccel_picture_private; ///< hardware accelerator private data

    AVBufferRef *ref_index_buf[2];
    int8_t *ref_index[2];

    int field_poc[2];       ///< top/bottom POC
    int poc;                ///< frame POC
    int frame_num;          ///< frame_num (raw frame_num from slice header)
    int mmco_reset;         /**< MMCO_RESET set this 1. Reordering code must
                                 not mix pictures before and after MMCO_RESET. */
    int pic_id;             /**< pic_num (short -> no wrap version of pic_num,
                                 pic_num & max_pic_num; long -> long_pic_num) */
    int long_ref;           ///< 1->long term reference 0->short term reference
    int ref_poc[2][2][32];  ///< POCs of the frames/fields used as reference (FIXME need per slice)
    int ref_count[2][2];    ///< number of entries in ref_poc         (FIXME need per slice)
    int mbaff;              ///< 1 -> MBAFF frame 0-> not MBAFF
    int field_picture;      ///< whether or not picture was encoded in separate fields

    int reference;
    int recovered;          ///< picture at IDR or recovery point + recovery count
    int invalid_gap;
    int sei_recovery_frame_cnt;

    int crop;
    int crop_left;
    int crop_top;
} H264Picture;

typedef struct H264Ref {
    uint8_t *data[3];
    int linesize[3];

    int reference;
    int poc;
    int pic_id;

    H264Picture *parent;
} H264Ref;

typedef struct H264SliceContext {
    struct H264Context *h264;
    GetBitContext gb;
    ERContext er;

    int slice_num;
    int slice_type;
    int slice_type_nos;         ///< S free slice type (SI/SP are remapped to I/P)
    int slice_type_fixed;

    int qscale;
    int chroma_qp[2];   // QPc
    int qp_thresh;      ///< QP threshold to skip loopfilter
    int last_qscale_diff;

    // deblock
    int deblocking_filter;          ///< disable_deblocking_filter_idc with 1 <-> 0
    int slice_alpha_c0_offset;
    int slice_beta_offset;

    H264PredWeightTable pwt;

    int prev_mb_skipped;
    int next_mb_skipped;

    int chroma_pred_mode;
    int intra16x16_pred_mode;

    int8_t intra4x4_pred_mode_cache[5 * 8];
    int8_t(*intra4x4_pred_mode);

    int topleft_mb_xy;
    int top_mb_xy;
    int topright_mb_xy;
    int left_mb_xy[LEFT_MBS];

    int topleft_type;
    int top_type;
    int topright_type;
    int left_type[LEFT_MBS];

    const uint8_t *left_block;
    int topleft_partition;

    unsigned int topleft_samples_available;
    unsigned int top_samples_available;
    unsigned int topright_samples_available;
    unsigned int left_samples_available;

    ptrdiff_t linesize, uvlinesize;
    ptrdiff_t mb_linesize;  ///< may be equal to s->linesize or s->linesize * 2, for mbaff
    ptrdiff_t mb_uvlinesize;

    int mb_x, mb_y;
    int mb_xy;
    int resync_mb_x;
    int resync_mb_y;
    unsigned int first_mb_addr;
    // index of the first MB of the next slice
    int next_slice_idx;
    int mb_skip_run;
    int is_complex;

    int picture_structure;
    int mb_field_decoding_flag;
    int mb_mbaff;               ///< mb_aff_frame && mb_field_decoding_flag

    int redundant_pic_count;

    /**
     * number of neighbors (top and/or left) that used 8x8 dct
     */
    int neighbor_transform_size;

    int direct_spatial_mv_pred;
    int col_parity;
    int col_fieldoff;

    int cbp;
    int top_cbp;
    int left_cbp;

    int dist_scale_factor[32];
    int dist_scale_factor_field[2][32];
    int map_col_to_list0[2][16 + 32];
    int map_col_to_list0_field[2][2][16 + 32];

    /**
     * num_ref_idx_l0/1_active_minus1 + 1
     */
    unsigned int ref_count[2];          ///< counts frames or fields, depending on current mb mode
    unsigned int list_count;
    H264Ref ref_list[2][48];        /**< 0..15: frame refs, 16..47: mbaff field refs.
                                         *   Reordered version of default_ref_list
                                         *   according to picture reordering in slice header */
    struct {
        uint8_t op;
        uint32_t val;
    } ref_modifications[2][32];
    int nb_ref_modifications[2];

    unsigned int pps_id;

    const uint8_t *intra_pcm_ptr;
    int16_t *dc_val_base;

    uint8_t *bipred_scratchpad;
    uint8_t *edge_emu_buffer;
    uint8_t (*top_borders[2])[(16 * 3) * 2];
    int bipred_scratchpad_allocated;
    int edge_emu_buffer_allocated;
    int top_borders_allocated[2];

    /**
     * non zero coeff count cache.
     * is 64 if not available.
     */
    DECLARE_ALIGNED(8, uint8_t, non_zero_count_cache)[15 * 8];

    /**
     * Motion vector cache.
     */
    DECLARE_ALIGNED(16, int16_t, mv_cache)[2][5 * 8][2];
    DECLARE_ALIGNED(8,  int8_t, ref_cache)[2][5 * 8];
    DECLARE_ALIGNED(16, uint8_t, mvd_cache)[2][5 * 8][2];
    uint8_t direct_cache[5 * 8];

    DECLARE_ALIGNED(8, uint16_t, sub_mb_type)[4];

    ///< as a DCT coefficient is int32_t in high depth, we need to reserve twice the space.
    DECLARE_ALIGNED(16, int16_t, mb)[16 * 48 * 2];
    DECLARE_ALIGNED(16, int16_t, mb_luma_dc)[3][16 * 2];
    ///< as mb is addressed by scantable[i] and scantable is uint8_t we can either
    ///< check that i is not too large or ensure that there is some unused stuff after mb
    int16_t mb_padding[256 * 2];

    uint8_t (*mvd_table[2])[2];

    /**
     * Cabac
     */
    CABACContext cabac;
    uint8_t cabac_state[1024];
    int cabac_init_idc;

    MMCO mmco[MAX_MMCO_COUNT];
    int  nb_mmco;
    int explicit_ref_marking;

    int frame_num;
    int poc_lsb;
    int delta_poc_bottom;
    int delta_poc[2];
    int curr_pic_num;
    int max_pic_num;
} H264SliceContext;

/**
 * H264Context
 */
typedef struct H264Context {
    const AVClass *class;
    AVCodecContext *avctx;
    VideoDSPContext vdsp;
    H264DSPContext h264dsp;
    H264ChromaContext h264chroma;
    H264QpelContext h264qpel;

    H264Picture DPB[H264_MAX_PICTURE_COUNT];
    H264Picture *cur_pic_ptr;
    H264Picture cur_pic;
    H264Picture last_pic_for_ec;

    H264SliceContext *slice_ctx;
    int            nb_slice_ctx;
    int            nb_slice_ctx_queued;

    H2645Packet pkt;

    int pixel_shift;    ///< 0 for 8-bit H.264, 1 for high-bit-depth H.264

    /* coded dimensions -- 16 * mb w/h */
    int width, height;
    int chroma_x_shift, chroma_y_shift;

    /**
     * Backup frame properties: needed, because they can be different
     * between returned frame and last decoded frame.
     **/
    int backup_width;
    int backup_height;
    enum AVPixelFormat backup_pix_fmt;

    int droppable;
    int coded_picture_number;

    int context_initialized;
    int flags;
    int workaround_bugs;
    /* Set when slice threading is used and at least one slice uses deblocking
     * mode 1 (i.e. across slice boundaries). Then we disable the loop filter
     * during normal MB decoding and execute it serially at the end.
     */
    int postpone_filter;

    /*
     * Set to 1 when the current picture is IDR, 0 otherwise.
     */
    int picture_idr;

    int8_t(*intra4x4_pred_mode);
    H264PredContext hpc;

    uint8_t (*non_zero_count)[48];

#define LIST_NOT_USED -1 // FIXME rename?
#define PART_NOT_AVAILABLE -2

    /**
     * block_offset[ 0..23] for frame macroblocks
     * block_offset[24..47] for field macroblocks
     */
    int block_offset[2 * (16 * 3)];

    uint32_t *mb2b_xy;  // FIXME are these 4 a good idea?
    uint32_t *mb2br_xy;
    int b_stride;       // FIXME use s->b4_stride

    uint16_t *slice_table;      ///< slice_table_base + 2*mb_stride + 1

    // interlacing specific flags
    int mb_aff_frame;
    int picture_structure;
    int first_field;

    uint8_t *list_counts;               ///< Array of list_count per MB specifying the slice type

    /* 0x100 -> non null luma_dc, 0x80/0x40 -> non null chroma_dc (cb/cr), 0x?0 -> chroma_cbp(0, 1, 2), 0x0? luma_cbp */
    uint16_t *cbp_table;

    /* chroma_pred_mode for i4x4 or i16x16, else 0 */
    uint8_t *chroma_pred_mode_table;
    uint8_t (*mvd_table[2])[2];
    uint8_t *direct_table;

    uint8_t zigzag_scan[16];
    uint8_t zigzag_scan8x8[64];
    uint8_t zigzag_scan8x8_cavlc[64];
    uint8_t field_scan[16];
    uint8_t field_scan8x8[64];
    uint8_t field_scan8x8_cavlc[64];
    uint8_t zigzag_scan_q0[16];
    uint8_t zigzag_scan8x8_q0[64];
    uint8_t zigzag_scan8x8_cavlc_q0[64];
    uint8_t field_scan_q0[16];
    uint8_t field_scan8x8_q0[64];
    uint8_t field_scan8x8_cavlc_q0[64];

    int mb_y;
    int mb_height, mb_width;
    int mb_stride;
    int mb_num;

    // =============================================================
    // Things below are not used in the MB or more inner code

    int nal_ref_idc;
    int nal_unit_type;

    int has_slice;          ///< slice NAL is found in the packet, set by decode_nal_units, its state does not need to be preserved outside h264_decode_frame()

    /**
     * Used to parse AVC variant of H.264
     */
    int is_avc;           ///< this flag is != 0 if codec is avc1
    int nal_length_size;  ///< Number of bytes used for nal length (1, 2 or 4)

    int bit_depth_luma;         ///< luma bit depth from sps to detect changes
    int chroma_format_idc;      ///< chroma format from sps to detect changes

    H264ParamSets ps;

    uint16_t *slice_table_base;

    H264POCContext poc;

    H264Ref default_ref[2];
    H264Picture *short_ref[32];
    H264Picture *long_ref[32];
    H264Picture *delayed_pic[MAX_DELAYED_PIC_COUNT + 2]; // FIXME size?
    int last_pocs[MAX_DELAYED_PIC_COUNT];
    H264Picture *next_output_pic;
    int next_outputed_poc;

    /**
     * memory management control operations buffer.
     */
    MMCO mmco[MAX_MMCO_COUNT];
    int  nb_mmco;
    int mmco_reset;
    int explicit_ref_marking;

    int long_ref_count;     ///< number of actual long term references
    int short_ref_count;    ///< number of actual short term references

    /**
     * @name Members for slice based multithreading
     * @{
     */
    /**
     * current slice number, used to initialize slice_num of each thread/context
     */
    int current_slice;

    /**
     * Max number of threads / contexts.
     * This is equal to AVCodecContext.thread_count unless
     * multithreaded decoding is impossible, in which case it is
     * reduced to 1.
     */
    int max_contexts;

    /**
     *  1 if the single thread fallback warning has already been
     *  displayed, 0 otherwise.
     */
    int single_decode_warning;

    /** @} */

    /**
     * Complement sei_pic_struct
     * SEI_PIC_STRUCT_TOP_BOTTOM and SEI_PIC_STRUCT_BOTTOM_TOP indicate interlaced frames.
     * However, soft telecined frames may have these values.
     * This is used in an attempt to flag soft telecine progressive.
     */
    int prev_interlaced_frame;

    /**
     * Are the SEI recovery points looking valid.
     */
    int valid_recovery_point;

    /**
     * recovery_frame is the frame_num at which the next frame should
     * be fully constructed.
     *
     * Set to -1 when not expecting a recovery point.
     */
    int recovery_frame;

/**
 * We have seen an IDR, so all the following frames in coded order are correctly
 * decodable.
 */
#define FRAME_RECOVERED_IDR  (1 << 0)
/**
 * Sufficient number of frames have been decoded since a SEI recovery point,
 * so all the following frames in presentation order are correct.
 */
#define FRAME_RECOVERED_SEI  (1 << 1)

    int frame_recovered;    ///< Initial frame has been completely recovered

    int has_recovery_point;

    int missing_fields;

    /* for frame threading, this is set to 1
     * after finish_setup() has been called, so we cannot modify
     * some context properties (which are supposed to stay constant between
     * slices) anymore */
    int setup_finished;

    int cur_chroma_format_idc;
    int cur_bit_depth_luma;
    int16_t slice_row[MAX_SLICES]; ///< to detect when MAX_SLICES is too low

    int enable_er;

    H264SEIContext sei;

    AVBufferPool *qscale_table_pool;
    AVBufferPool *mb_type_pool;
    AVBufferPool *motion_val_pool;
    AVBufferPool *ref_index_pool;
    int ref2frm[MAX_SLICES][2][64];     ///< reference to frame number lists, used in the loop filter, the first 2 are for -2,-1
} H264Context;

extern const uint16_t ff_h264_mb_sizes[4];

/**
 * Reconstruct bitstream slice_type.
 */
int ff_h264_get_slice_type(const H264SliceContext *sl);

/**
 * Allocate tables.
 * needs width/height
 */
int ff_h264_alloc_tables(H264Context *h);

int ff_h264_decode_ref_pic_list_reordering(H264SliceContext *sl, void *logctx);
int ff_h264_build_ref_list(H264Context *h, H264SliceContext *sl);
void ff_h264_remove_all_refs(H264Context *h);

/**
 * Execute the reference picture marking (memory management control operations).
 */
int ff_h264_execute_ref_pic_marking(H264Context *h);

int ff_h264_decode_ref_pic_marking(H264SliceContext *sl, GetBitContext *gb,
                                   const H2645NAL *nal, void *logctx);

void ff_h264_hl_decode_mb(const H264Context *h, H264SliceContext *sl);
int ff_h264_decode_init(AVCodecContext *avctx);
void ff_h264_decode_init_vlc(void);

/**
 * Decode a macroblock
 * @return 0 if OK, ER_AC_ERROR / ER_DC_ERROR / ER_MV_ERROR on error
 */
int ff_h264_decode_mb_cavlc(const H264Context *h, H264SliceContext *sl);

/**
 * Decode a CABAC coded macroblock
 * @return 0 if OK, ER_AC_ERROR / ER_DC_ERROR / ER_MV_ERROR on error
 */
int ff_h264_decode_mb_cabac(const H264Context *h, H264SliceContext *sl);

void ff_h264_init_cabac_states(const H264Context *h, H264SliceContext *sl);

void ff_h264_direct_dist_scale_factor(const H264Context *const h, H264SliceContext *sl);
void ff_h264_direct_ref_list_init(const H264Context *const h, H264SliceContext *sl);
void ff_h264_pred_direct_motion(const H264Context *const h, H264SliceContext *sl,
                                int *mb_type);

void ff_h264_filter_mb_fast(const H264Context *h, H264SliceContext *sl, int mb_x, int mb_y,
                            uint8_t *img_y, uint8_t *img_cb, uint8_t *img_cr,
                            unsigned int linesize, unsigned int uvlinesize);
void ff_h264_filter_mb(const H264Context *h, H264SliceContext *sl, int mb_x, int mb_y,
                       uint8_t *img_y, uint8_t *img_cb, uint8_t *img_cr,
                       unsigned int linesize, unsigned int uvlinesize);

/*
 * o-o o-o
 *  / / /
 * o-o o-o
 *  ,---'
 * o-o o-o
 *  / / /
 * o-o o-o
 */

/* Scan8 organization:
 *    0 1 2 3 4 5 6 7
 * 0  DY    y y y y y
 * 1        y Y Y Y Y
 * 2        y Y Y Y Y
 * 3        y Y Y Y Y
 * 4        y Y Y Y Y
 * 5  DU    u u u u u
 * 6        u U U U U
 * 7        u U U U U
 * 8        u U U U U
 * 9        u U U U U
 * 10 DV    v v v v v
 * 11       v V V V V
 * 12       v V V V V
 * 13       v V V V V
 * 14       v V V V V
 * DY/DU/DV are for luma/chroma DC.
 */

#define LUMA_DC_BLOCK_INDEX   48
#define CHROMA_DC_BLOCK_INDEX 49

// This table must be here because scan8[constant] must be known at compiletime
static const uint8_t scan8[16 * 3 + 3] = {
    4 +  1 * 8, 5 +  1 * 8, 4 +  2 * 8, 5 +  2 * 8,
    6 +  1 * 8, 7 +  1 * 8, 6 +  2 * 8, 7 +  2 * 8,
    4 +  3 * 8, 5 +  3 * 8, 4 +  4 * 8, 5 +  4 * 8,
    6 +  3 * 8, 7 +  3 * 8, 6 +  4 * 8, 7 +  4 * 8,
    4 +  6 * 8, 5 +  6 * 8, 4 +  7 * 8, 5 +  7 * 8,
    6 +  6 * 8, 7 +  6 * 8, 6 +  7 * 8, 7 +  7 * 8,
    4 +  8 * 8, 5 +  8 * 8, 4 +  9 * 8, 5 +  9 * 8,
    6 +  8 * 8, 7 +  8 * 8, 6 +  9 * 8, 7 +  9 * 8,
    4 + 11 * 8, 5 + 11 * 8, 4 + 12 * 8, 5 + 12 * 8,
    6 + 11 * 8, 7 + 11 * 8, 6 + 12 * 8, 7 + 12 * 8,
    4 + 13 * 8, 5 + 13 * 8, 4 + 14 * 8, 5 + 14 * 8,
    6 + 13 * 8, 7 + 13 * 8, 6 + 14 * 8, 7 + 14 * 8,
    0 +  0 * 8, 0 +  5 * 8, 0 + 10 * 8
};

static av_always_inline uint32_t pack16to32(unsigned a, unsigned b)
{
#if HAVE_BIGENDIAN
    return (b & 0xFFFF) + (a << 16);
#else
    return (a & 0xFFFF) + (b << 16);
#endif
}

static av_always_inline uint16_t pack8to16(unsigned a, unsigned b)
{
#if HAVE_BIGENDIAN
    return (b & 0xFF) + (a << 8);
#else
    return (a & 0xFF) + (b << 8);
#endif
}

/**
 * Get the chroma qp.
 */
static av_always_inline int get_chroma_qp(const PPS *pps, int t, int qscale)
{
    return pps->chroma_qp_table[t][qscale];
}

/**
 * Get the predicted intra4x4 prediction mode.
 */
static av_always_inline int pred_intra_mode(const H264Context *h,
                                            H264SliceContext *sl, int n)
{
    const int index8 = scan8[n];
    const int left   = sl->intra4x4_pred_mode_cache[index8 - 1];
    const int top    = sl->intra4x4_pred_mode_cache[index8 - 8];
    const int min    = FFMIN(left, top);

    ff_tlog(h->avctx, "mode:%d %d min:%d\n", left, top, min);

    if (min < 0)
        return DC_PRED;
    else
        return min;
}

static av_always_inline void write_back_intra_pred_mode(const H264Context *h,
                                                        H264SliceContext *sl)
{
    int8_t *i4x4       = sl->intra4x4_pred_mode + h->mb2br_xy[sl->mb_xy];
    int8_t *i4x4_cache = sl->intra4x4_pred_mode_cache;

    AV_COPY32(i4x4, i4x4_cache + 4 + 8 * 4);
    i4x4[4] = i4x4_cache[7 + 8 * 3];
    i4x4[5] = i4x4_cache[7 + 8 * 2];
    i4x4[6] = i4x4_cache[7 + 8 * 1];
}

static av_always_inline void write_back_non_zero_count(const H264Context *h,
                                                       H264SliceContext *sl)
{
    const int mb_xy    = sl->mb_xy;
    uint8_t *nnz       = h->non_zero_count[mb_xy];
    uint8_t *nnz_cache = sl->non_zero_count_cache;

    AV_COPY32(&nnz[ 0], &nnz_cache[4 + 8 * 1]);
    AV_COPY32(&nnz[ 4], &nnz_cache[4 + 8 * 2]);
    AV_COPY32(&nnz[ 8], &nnz_cache[4 + 8 * 3]);
    AV_COPY32(&nnz[12], &nnz_cache[4 + 8 * 4]);
    AV_COPY32(&nnz[16], &nnz_cache[4 + 8 * 6]);
    AV_COPY32(&nnz[20], &nnz_cache[4 + 8 * 7]);
    AV_COPY32(&nnz[32], &nnz_cache[4 + 8 * 11]);
    AV_COPY32(&nnz[36], &nnz_cache[4 + 8 * 12]);

    if (!h->chroma_y_shift) {
        AV_COPY32(&nnz[24], &nnz_cache[4 + 8 * 8]);
        AV_COPY32(&nnz[28], &nnz_cache[4 + 8 * 9]);
        AV_COPY32(&nnz[40], &nnz_cache[4 + 8 * 13]);
        AV_COPY32(&nnz[44], &nnz_cache[4 + 8 * 14]);
    }
}

static av_always_inline void write_back_motion_list(const H264Context *h,
                                                    H264SliceContext *sl,
                                                    int b_stride,
                                                    int b_xy, int b8_xy,
                                                    int mb_type, int list)
{
    int16_t(*mv_dst)[2] = &h->cur_pic.motion_val[list][b_xy];
    int16_t(*mv_src)[2] = &sl->mv_cache[list][scan8[0]];
    AV_COPY128(mv_dst + 0 * b_stride, mv_src + 8 * 0);
    AV_COPY128(mv_dst + 1 * b_stride, mv_src + 8 * 1);
    AV_COPY128(mv_dst + 2 * b_stride, mv_src + 8 * 2);
    AV_COPY128(mv_dst + 3 * b_stride, mv_src + 8 * 3);
    if (CABAC(h)) {
        uint8_t (*mvd_dst)[2] = &sl->mvd_table[list][FMO ? 8 * sl->mb_xy
                                                        : h->mb2br_xy[sl->mb_xy]];
        uint8_t(*mvd_src)[2]  = &sl->mvd_cache[list][scan8[0]];
        if (IS_SKIP(mb_type)) {
            AV_ZERO128(mvd_dst);
        } else {
            AV_COPY64(mvd_dst, mvd_src + 8 * 3);
            AV_COPY16(mvd_dst + 3 + 3, mvd_src + 3 + 8 * 0);
            AV_COPY16(mvd_dst + 3 + 2, mvd_src + 3 + 8 * 1);
            AV_COPY16(mvd_dst + 3 + 1, mvd_src + 3 + 8 * 2);
        }
    }

    {
        int8_t *ref_index = &h->cur_pic.ref_index[list][b8_xy];
        int8_t *ref_cache = sl->ref_cache[list];
        ref_index[0 + 0 * 2] = ref_cache[scan8[0]];
        ref_index[1 + 0 * 2] = ref_cache[scan8[4]];
        ref_index[0 + 1 * 2] = ref_cache[scan8[8]];
        ref_index[1 + 1 * 2] = ref_cache[scan8[12]];
    }
}

static av_always_inline void write_back_motion(const H264Context *h,
                                               H264SliceContext *sl,
                                               int mb_type)
{
    const int b_stride      = h->b_stride;
    const int b_xy  = 4 * sl->mb_x + 4 * sl->mb_y * h->b_stride; // try mb2b(8)_xy
    const int b8_xy = 4 * sl->mb_xy;

    if (USES_LIST(mb_type, 0)) {
        write_back_motion_list(h, sl, b_stride, b_xy, b8_xy, mb_type, 0);
    } else {
        fill_rectangle(&h->cur_pic.ref_index[0][b8_xy],
                       2, 2, 2, (uint8_t)LIST_NOT_USED, 1);
    }
    if (USES_LIST(mb_type, 1))
        write_back_motion_list(h, sl, b_stride, b_xy, b8_xy, mb_type, 1);

    if (sl->slice_type_nos == AV_PICTURE_TYPE_B && CABAC(h)) {
        if (IS_8X8(mb_type)) {
            uint8_t *direct_table = &h->direct_table[4 * sl->mb_xy];
            direct_table[1] = sl->sub_mb_type[1] >> 1;
            direct_table[2] = sl->sub_mb_type[2] >> 1;
            direct_table[3] = sl->sub_mb_type[3] >> 1;
        }
    }
}

static av_always_inline int get_dct8x8_allowed(const H264Context *h, H264SliceContext *sl)
{
    if (h->ps.sps->direct_8x8_inference_flag)
        return !(AV_RN64A(sl->sub_mb_type) &
                 ((MB_TYPE_16x8 | MB_TYPE_8x16 | MB_TYPE_8x8) *
                  0x0001000100010001ULL));
    else
        return !(AV_RN64A(sl->sub_mb_type) &
                 ((MB_TYPE_16x8 | MB_TYPE_8x16 | MB_TYPE_8x8 | MB_TYPE_DIRECT2) *
                  0x0001000100010001ULL));
}

static inline int find_start_code(const uint8_t *buf, int buf_size,
                           int buf_index, int next_avc)
{
    uint32_t state = -1;

    buf_index = avpriv_find_start_code(buf + buf_index, buf + next_avc + 1, &state) - buf - 1;

    return FFMIN(buf_index, buf_size);
}

int ff_h264_field_end(H264Context *h, H264SliceContext *sl, int in_setup);

int ff_h264_ref_picture(H264Context *h, H264Picture *dst, H264Picture *src);
void ff_h264_unref_picture(H264Context *h, H264Picture *pic);

int ff_h264_slice_context_init(H264Context *h, H264SliceContext *sl);

void ff_h264_draw_horiz_band(const H264Context *h, H264SliceContext *sl, int y, int height);

<<<<<<< HEAD
int ff_h264_decode_slice_header(H264Context *h, H264SliceContext *sl,
                                const H2645NAL *nal);
#define SLICE_SINGLETHREAD 1
#define SLICE_SKIPED 2

int ff_h264_execute_decode_slices(H264Context *h, unsigned context_count);
=======
/**
 * Submit a slice for decoding.
 *
 * Parse the slice header, starting a new field/frame if necessary. If any
 * slices are queued for the previous field, they are decoded.
 */
int ff_h264_queue_decode_slice(H264Context *h, const H2645NAL *nal);
int ff_h264_execute_decode_slices(H264Context *h);
>>>>>>> 38efff92
int ff_h264_update_thread_context(AVCodecContext *dst,
                                  const AVCodecContext *src);

void ff_h264_flush_change(H264Context *h);

void ff_h264_free_tables(H264Context *h);

void ff_h264_set_erpic(ERPicture *dst, H264Picture *src);

#endif /* AVCODEC_H264DEC_H */<|MERGE_RESOLUTION|>--- conflicted
+++ resolved
@@ -492,20 +492,6 @@
      */
     int current_slice;
 
-    /**
-     * Max number of threads / contexts.
-     * This is equal to AVCodecContext.thread_count unless
-     * multithreaded decoding is impossible, in which case it is
-     * reduced to 1.
-     */
-    int max_contexts;
-
-    /**
-     *  1 if the single thread fallback warning has already been
-     *  displayed, 0 otherwise.
-     */
-    int single_decode_warning;
-
     /** @} */
 
     /**
@@ -847,14 +833,8 @@
 
 void ff_h264_draw_horiz_band(const H264Context *h, H264SliceContext *sl, int y, int height);
 
-<<<<<<< HEAD
 int ff_h264_decode_slice_header(H264Context *h, H264SliceContext *sl,
                                 const H2645NAL *nal);
-#define SLICE_SINGLETHREAD 1
-#define SLICE_SKIPED 2
-
-int ff_h264_execute_decode_slices(H264Context *h, unsigned context_count);
-=======
 /**
  * Submit a slice for decoding.
  *
@@ -863,7 +843,6 @@
  */
 int ff_h264_queue_decode_slice(H264Context *h, const H2645NAL *nal);
 int ff_h264_execute_decode_slices(H264Context *h);
->>>>>>> 38efff92
 int ff_h264_update_thread_context(AVCodecContext *dst,
                                   const AVCodecContext *src);
 
