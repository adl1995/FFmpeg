--- conflicted
+++ resolved
@@ -398,17 +398,10 @@
     GetBitContext gb;
     int i;
 
-<<<<<<< HEAD
-    init_get_bits(&gb, classic_shift_luma, (sizeof(classic_shift_luma)-8)*8);
-    if(read_len_table(s->len[0], &gb)<0)
-        return -1;
-    init_get_bits(&gb, classic_shift_chroma, (sizeof(classic_shift_chroma)-8)*8);
-=======
     init_get_bits(&gb, classic_shift_luma, classic_shift_luma_table_size*8);
     if(read_len_table(s->len[0], &gb)<0)
         return -1;
     init_get_bits(&gb, classic_shift_chroma, classic_shift_chroma_table_size*8);
->>>>>>> ea1d64ab
     if(read_len_table(s->len[1], &gb)<0)
         return -1;
 
