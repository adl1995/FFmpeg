/*
 * SIMD-optimized halfpel functions
 * Copyright (c) 2000, 2001 Fabrice Bellard
 * Copyright (c) 2002-2004 Michael Niedermayer <michaelni@gmx.at>
 *
 * This file is part of FFmpeg.
 *
 * FFmpeg is free software; you can redistribute it and/or
 * modify it under the terms of the GNU Lesser General Public
 * License as published by the Free Software Foundation; either
 * version 2.1 of the License, or (at your option) any later version.
 *
 * FFmpeg is distributed in the hope that it will be useful,
 * but WITHOUT ANY WARRANTY; without even the implied warranty of
 * MERCHANTABILITY or FITNESS FOR A PARTICULAR PURPOSE.  See the GNU
 * Lesser General Public License for more details.
 *
 * You should have received a copy of the GNU Lesser General Public
 * License along with FFmpeg; if not, write to the Free Software
 * Foundation, Inc., 51 Franklin Street, Fifth Floor, Boston, MA 02110-1301 USA
 *
 * MMX optimization by Nick Kurshev <nickols_k@mail.ru>
 */

#include "libavutil/attributes.h"
#include "libavutil/cpu.h"
#include "libavutil/x86/cpu.h"
#include "libavcodec/avcodec.h"
#include "libavcodec/hpeldsp.h"
#include "libavcodec/pixels.h"
#include "fpel.h"
#include "hpeldsp.h"

void ff_put_pixels8_x2_mmxext(uint8_t *block, const uint8_t *pixels,
                              ptrdiff_t line_size, int h);
void ff_put_pixels8_x2_3dnow(uint8_t *block, const uint8_t *pixels,
                             ptrdiff_t line_size, int h);
void ff_put_pixels16_x2_mmxext(uint8_t *block, const uint8_t *pixels,
                               ptrdiff_t line_size, int h);
void ff_put_pixels16_x2_3dnow(uint8_t *block, const uint8_t *pixels,
                              ptrdiff_t line_size, int h);
void ff_put_pixels16_x2_sse2(uint8_t *block, const uint8_t *pixels,
                             ptrdiff_t line_size, int h);
void ff_avg_pixels16_x2_sse2(uint8_t *block, const uint8_t *pixels,
                             ptrdiff_t line_size, int h);
void ff_put_pixels16_y2_sse2(uint8_t *block, const uint8_t *pixels,
                             ptrdiff_t line_size, int h);
void ff_avg_pixels16_y2_sse2(uint8_t *block, const uint8_t *pixels,
                             ptrdiff_t line_size, int h);
void ff_put_no_rnd_pixels8_x2_mmxext(uint8_t *block, const uint8_t *pixels,
                                     ptrdiff_t line_size, int h);
void ff_put_no_rnd_pixels8_x2_3dnow(uint8_t *block, const uint8_t *pixels,
                                    ptrdiff_t line_size, int h);
void ff_put_pixels8_y2_mmxext(uint8_t *block, const uint8_t *pixels,
                              ptrdiff_t line_size, int h);
void ff_put_pixels8_y2_3dnow(uint8_t *block, const uint8_t *pixels,
                             ptrdiff_t line_size, int h);
void ff_put_no_rnd_pixels8_y2_mmxext(uint8_t *block, const uint8_t *pixels,
                                     ptrdiff_t line_size, int h);
void ff_put_no_rnd_pixels8_y2_3dnow(uint8_t *block, const uint8_t *pixels,
                                    ptrdiff_t line_size, int h);
void ff_avg_pixels8_3dnow(uint8_t *block, const uint8_t *pixels,
                          ptrdiff_t line_size, int h);
void ff_avg_pixels8_x2_mmxext(uint8_t *block, const uint8_t *pixels,
                              ptrdiff_t line_size, int h);
void ff_avg_pixels8_x2_3dnow(uint8_t *block, const uint8_t *pixels,
                             ptrdiff_t line_size, int h);
void ff_avg_pixels8_y2_mmxext(uint8_t *block, const uint8_t *pixels,
                              ptrdiff_t line_size, int h);
void ff_avg_pixels8_y2_3dnow(uint8_t *block, const uint8_t *pixels,
                             ptrdiff_t line_size, int h);
void ff_avg_pixels8_xy2_3dnow(uint8_t *block, const uint8_t *pixels,
                              ptrdiff_t line_size, int h);
void ff_avg_approx_pixels8_xy2_mmxext(uint8_t *block, const uint8_t *pixels,
                                      ptrdiff_t line_size, int h);
void ff_avg_approx_pixels8_xy2_3dnow(uint8_t *block, const uint8_t *pixels,
                                     ptrdiff_t line_size, int h);

#define avg_pixels8_mmx         ff_avg_pixels8_mmx
#define avg_pixels8_x2_mmx      ff_avg_pixels8_x2_mmx
#define avg_pixels16_mmx        ff_avg_pixels16_mmx
#define avg_pixels8_xy2_mmx     ff_avg_pixels8_xy2_mmx
#define avg_pixels16_xy2_mmx    ff_avg_pixels16_xy2_mmx
#define put_pixels8_mmx         ff_put_pixels8_mmx
#define put_pixels16_mmx        ff_put_pixels16_mmx
#define put_pixels8_xy2_mmx     ff_put_pixels8_xy2_mmx
#define put_pixels16_xy2_mmx    ff_put_pixels16_xy2_mmx
#define avg_no_rnd_pixels16_mmx ff_avg_pixels16_mmx
#define put_no_rnd_pixels8_mmx  ff_put_pixels8_mmx
#define put_no_rnd_pixels16_mmx ff_put_pixels16_mmx

#if HAVE_INLINE_ASM

/***********************************/
/* MMX no rounding */
#define DEF(x, y) x ## _no_rnd_ ## y ## _mmx
#define SET_RND  MOVQ_WONE
#define PAVGBP(a, b, c, d, e, f)        PAVGBP_MMX_NO_RND(a, b, c, d, e, f)
#define PAVGB(a, b, c, e)               PAVGB_MMX_NO_RND(a, b, c, e)
#define STATIC static

#include "rnd_template.c"
#include "hpeldsp_rnd_template.c"

#undef DEF
#undef SET_RND
#undef PAVGBP
#undef PAVGB
#undef STATIC

#if HAVE_MMX
CALL_2X_PIXELS(avg_no_rnd_pixels16_y2_mmx, avg_no_rnd_pixels8_y2_mmx, 8)
CALL_2X_PIXELS(put_no_rnd_pixels16_y2_mmx, put_no_rnd_pixels8_y2_mmx, 8)

CALL_2X_PIXELS(avg_no_rnd_pixels16_xy2_mmx, avg_no_rnd_pixels8_xy2_mmx, 8)
CALL_2X_PIXELS(put_no_rnd_pixels16_xy2_mmx, put_no_rnd_pixels8_xy2_mmx, 8)
#endif

/***********************************/
/* MMX rounding */

#define DEF(x, y) x ## _ ## y ## _mmx
#define SET_RND  MOVQ_WTWO
#define PAVGBP(a, b, c, d, e, f)        PAVGBP_MMX(a, b, c, d, e, f)
#define PAVGB(a, b, c, e)               PAVGB_MMX(a, b, c, e)

#include "hpeldsp_rnd_template.c"

#undef DEF
#define DEF(x, y) ff_ ## x ## _ ## y ## _mmx
#define STATIC

#include "rnd_template.c"

#undef DEF
#undef SET_RND
#undef PAVGBP
#undef PAVGB

#if HAVE_MMX
CALL_2X_PIXELS(avg_pixels16_y2_mmx, avg_pixels8_y2_mmx, 8)
CALL_2X_PIXELS(put_pixels16_y2_mmx, put_pixels8_y2_mmx, 8)

CALL_2X_PIXELS_EXPORT(ff_avg_pixels16_xy2_mmx, ff_avg_pixels8_xy2_mmx, 8)
CALL_2X_PIXELS_EXPORT(ff_put_pixels16_xy2_mmx, ff_put_pixels8_xy2_mmx, 8)
#endif

#endif /* HAVE_INLINE_ASM */


#if HAVE_YASM

#define HPELDSP_AVG_PIXELS16(CPUEXT)                      \
    CALL_2X_PIXELS(put_no_rnd_pixels16_x2 ## CPUEXT, ff_put_no_rnd_pixels8_x2 ## CPUEXT, 8) \
    CALL_2X_PIXELS(put_pixels16_y2        ## CPUEXT, ff_put_pixels8_y2        ## CPUEXT, 8) \
    CALL_2X_PIXELS(put_no_rnd_pixels16_y2 ## CPUEXT, ff_put_no_rnd_pixels8_y2 ## CPUEXT, 8) \
    CALL_2X_PIXELS(avg_pixels16           ## CPUEXT, ff_avg_pixels8           ## CPUEXT, 8) \
    CALL_2X_PIXELS(avg_pixels16_x2        ## CPUEXT, ff_avg_pixels8_x2        ## CPUEXT, 8) \
    CALL_2X_PIXELS(avg_pixels16_y2        ## CPUEXT, ff_avg_pixels8_y2        ## CPUEXT, 8) \
    CALL_2X_PIXELS(avg_pixels16_xy2       ## CPUEXT, ff_avg_pixels8_xy2       ## CPUEXT, 8) \
    CALL_2X_PIXELS(avg_approx_pixels16_xy2## CPUEXT, ff_avg_approx_pixels8_xy2## CPUEXT, 8)

HPELDSP_AVG_PIXELS16(_3dnow)
HPELDSP_AVG_PIXELS16(_mmxext)

#endif /* HAVE_YASM */

#define SET_HPEL_FUNCS_EXT(PFX, IDX, SIZE, CPU)                             \
    if (HAVE_MMX_EXTERNAL)                                                  \
    c->PFX ## _pixels_tab IDX [0] = PFX ## _pixels ## SIZE ## _     ## CPU;

#if HAVE_MMX_INLINE
#define SET_HPEL_FUNCS(PFX, IDX, SIZE, CPU)                                     \
    do {                                                                        \
        SET_HPEL_FUNCS_EXT(PFX, IDX, SIZE, CPU)                                 \
        c->PFX ## _pixels_tab IDX [1] = PFX ## _pixels ## SIZE ## _x2_  ## CPU; \
        c->PFX ## _pixels_tab IDX [2] = PFX ## _pixels ## SIZE ## _y2_  ## CPU; \
        c->PFX ## _pixels_tab IDX [3] = PFX ## _pixels ## SIZE ## _xy2_ ## CPU; \
    } while (0)
#else
#define SET_HPEL_FUNCS(PFX, IDX, SIZE, CPU)                                     \
    do {                                                                        \
        SET_HPEL_FUNCS_EXT(PFX, IDX, SIZE, CPU)                                 \
    } while (0)
#endif

static void hpeldsp_init_mmx(HpelDSPContext *c, int flags, int cpu_flags)
{
    SET_HPEL_FUNCS(put,        [0], 16, mmx);
    SET_HPEL_FUNCS(put_no_rnd, [0], 16, mmx);
    SET_HPEL_FUNCS(avg,        [0], 16, mmx);
    SET_HPEL_FUNCS(avg_no_rnd,    , 16, mmx);
    SET_HPEL_FUNCS(put,        [1],  8, mmx);
    SET_HPEL_FUNCS(put_no_rnd, [1],  8, mmx);
    if (HAVE_MMX_EXTERNAL) {
        c->avg_pixels_tab[1][0] = ff_avg_pixels8_mmx;
        c->avg_pixels_tab[1][1] = ff_avg_pixels8_x2_mmx;
    }
#if HAVE_MMX_INLINE
    c->avg_pixels_tab[1][2] = avg_pixels8_y2_mmx;
    c->avg_pixels_tab[1][3] = ff_avg_pixels8_xy2_mmx;
#endif
}

static void hpeldsp_init_mmxext(HpelDSPContext *c, int flags, int cpu_flags)
{
#if HAVE_MMXEXT_EXTERNAL
    c->put_pixels_tab[0][1] = ff_put_pixels16_x2_mmxext;
    c->put_pixels_tab[0][2] = put_pixels16_y2_mmxext;

    c->avg_pixels_tab[0][0] = avg_pixels16_mmxext;
    c->avg_pixels_tab[0][1] = avg_pixels16_x2_mmxext;
    c->avg_pixels_tab[0][2] = avg_pixels16_y2_mmxext;
    c->avg_pixels_tab[0][3] = avg_pixels16_xy2_mmxext;

    c->put_pixels_tab[1][1] = ff_put_pixels8_x2_mmxext;
    c->put_pixels_tab[1][2] = ff_put_pixels8_y2_mmxext;

    c->avg_pixels_tab[1][0] = ff_avg_pixels8_mmxext;
    c->avg_pixels_tab[1][1] = ff_avg_pixels8_x2_mmxext;
    c->avg_pixels_tab[1][2] = ff_avg_pixels8_y2_mmxext;
    c->avg_pixels_tab[1][3] = ff_avg_pixels8_xy2_mmxext;

    if (!(flags & AV_CODEC_FLAG_BITEXACT)) {
        c->put_no_rnd_pixels_tab[0][1] = put_no_rnd_pixels16_x2_mmxext;
        c->put_no_rnd_pixels_tab[0][2] = put_no_rnd_pixels16_y2_mmxext;
        c->put_no_rnd_pixels_tab[1][1] = ff_put_no_rnd_pixels8_x2_mmxext;
        c->put_no_rnd_pixels_tab[1][2] = ff_put_no_rnd_pixels8_y2_mmxext;

        c->avg_pixels_tab[0][3] = avg_approx_pixels16_xy2_mmxext;
        c->avg_pixels_tab[1][3] = ff_avg_approx_pixels8_xy2_mmxext;
    }
#endif /* HAVE_MMXEXT_EXTERNAL */
}

static void hpeldsp_init_3dnow(HpelDSPContext *c, int flags, int cpu_flags)
{
#if HAVE_AMD3DNOW_EXTERNAL
    c->put_pixels_tab[0][1] = ff_put_pixels16_x2_3dnow;
    c->put_pixels_tab[0][2] = put_pixels16_y2_3dnow;

    c->avg_pixels_tab[0][0] = avg_pixels16_3dnow;
    c->avg_pixels_tab[0][1] = avg_pixels16_x2_3dnow;
    c->avg_pixels_tab[0][2] = avg_pixels16_y2_3dnow;
    c->avg_pixels_tab[0][3] = avg_pixels16_xy2_3dnow;

    c->put_pixels_tab[1][1] = ff_put_pixels8_x2_3dnow;
    c->put_pixels_tab[1][2] = ff_put_pixels8_y2_3dnow;

    c->avg_pixels_tab[1][0] = ff_avg_pixels8_3dnow;
    c->avg_pixels_tab[1][1] = ff_avg_pixels8_x2_3dnow;
    c->avg_pixels_tab[1][2] = ff_avg_pixels8_y2_3dnow;
    c->avg_pixels_tab[1][3] = ff_avg_pixels8_xy2_3dnow;

    if (!(flags & AV_CODEC_FLAG_BITEXACT)){
        c->put_no_rnd_pixels_tab[0][1] = put_no_rnd_pixels16_x2_3dnow;
        c->put_no_rnd_pixels_tab[0][2] = put_no_rnd_pixels16_y2_3dnow;
        c->put_no_rnd_pixels_tab[1][1] = ff_put_no_rnd_pixels8_x2_3dnow;
        c->put_no_rnd_pixels_tab[1][2] = ff_put_no_rnd_pixels8_y2_3dnow;

        c->avg_pixels_tab[0][3] = avg_approx_pixels16_xy2_3dnow;
        c->avg_pixels_tab[1][3] = ff_avg_approx_pixels8_xy2_3dnow;
    }
#endif /* HAVE_AMD3DNOW_EXTERNAL */
}

static void hpeldsp_init_sse2_fast(HpelDSPContext *c, int flags, int cpu_flags)
{
#if HAVE_SSE2_EXTERNAL
<<<<<<< HEAD
    if (!(cpu_flags & AV_CPU_FLAG_SSE2SLOW)) {
        // these functions are slower than mmx on AMD, but faster on Intel
        c->put_pixels_tab[0][0]        = ff_put_pixels16_sse2;
        c->put_no_rnd_pixels_tab[0][0] = ff_put_pixels16_sse2;
        c->put_pixels_tab[0][1]        = ff_put_pixels16_x2_sse2;
        c->put_pixels_tab[0][2]        = ff_put_pixels16_y2_sse2;
        c->put_pixels_tab[0][3]        = ff_put_pixels16_xy2_sse2;
        c->avg_pixels_tab[0][0]        = ff_avg_pixels16_sse2;
        c->avg_pixels_tab[0][1]        = ff_avg_pixels16_x2_sse2;
        c->avg_pixels_tab[0][2]        = ff_avg_pixels16_y2_sse2;
        c->avg_pixels_tab[0][3]        = ff_avg_pixels16_xy2_sse2;
    }
=======
    c->put_pixels_tab[0][0]        = ff_put_pixels16_sse2;
    c->put_no_rnd_pixels_tab[0][0] = ff_put_pixels16_sse2;
    c->avg_pixels_tab[0][0]        = ff_avg_pixels16_sse2;
>>>>>>> c3e83ad3
#endif /* HAVE_SSE2_EXTERNAL */
}

static void hpeldsp_init_ssse3(HpelDSPContext *c, int flags, int cpu_flags)
{
#if HAVE_SSSE3_EXTERNAL
    c->put_pixels_tab[0][3]            = ff_put_pixels16_xy2_ssse3;
    c->avg_pixels_tab[0][3]            = ff_avg_pixels16_xy2_ssse3;
    c->put_pixels_tab[1][3]            = ff_put_pixels8_xy2_ssse3;
    c->avg_pixels_tab[1][3]            = ff_avg_pixels8_xy2_ssse3;
#endif
}

av_cold void ff_hpeldsp_init_x86(HpelDSPContext *c, int flags)
{
    int cpu_flags = av_get_cpu_flags();

    if (INLINE_MMX(cpu_flags))
        hpeldsp_init_mmx(c, flags, cpu_flags);

    if (EXTERNAL_AMD3DNOW(cpu_flags))
        hpeldsp_init_3dnow(c, flags, cpu_flags);

    if (EXTERNAL_MMXEXT(cpu_flags))
        hpeldsp_init_mmxext(c, flags, cpu_flags);

    if (EXTERNAL_SSE2_FAST(cpu_flags))
        hpeldsp_init_sse2_fast(c, flags, cpu_flags);

    if (EXTERNAL_SSSE3(cpu_flags))
        hpeldsp_init_ssse3(c, flags, cpu_flags);

    if (CONFIG_VP3_DECODER)
        ff_hpeldsp_vp3_init_x86(c, cpu_flags, flags);
}<|MERGE_RESOLUTION|>--- conflicted
+++ resolved
@@ -267,24 +267,15 @@
 static void hpeldsp_init_sse2_fast(HpelDSPContext *c, int flags, int cpu_flags)
 {
 #if HAVE_SSE2_EXTERNAL
-<<<<<<< HEAD
-    if (!(cpu_flags & AV_CPU_FLAG_SSE2SLOW)) {
-        // these functions are slower than mmx on AMD, but faster on Intel
-        c->put_pixels_tab[0][0]        = ff_put_pixels16_sse2;
-        c->put_no_rnd_pixels_tab[0][0] = ff_put_pixels16_sse2;
-        c->put_pixels_tab[0][1]        = ff_put_pixels16_x2_sse2;
-        c->put_pixels_tab[0][2]        = ff_put_pixels16_y2_sse2;
-        c->put_pixels_tab[0][3]        = ff_put_pixels16_xy2_sse2;
-        c->avg_pixels_tab[0][0]        = ff_avg_pixels16_sse2;
-        c->avg_pixels_tab[0][1]        = ff_avg_pixels16_x2_sse2;
-        c->avg_pixels_tab[0][2]        = ff_avg_pixels16_y2_sse2;
-        c->avg_pixels_tab[0][3]        = ff_avg_pixels16_xy2_sse2;
-    }
-=======
     c->put_pixels_tab[0][0]        = ff_put_pixels16_sse2;
     c->put_no_rnd_pixels_tab[0][0] = ff_put_pixels16_sse2;
+    c->put_pixels_tab[0][1]        = ff_put_pixels16_x2_sse2;
+    c->put_pixels_tab[0][2]        = ff_put_pixels16_y2_sse2;
+    c->put_pixels_tab[0][3]        = ff_put_pixels16_xy2_sse2;
     c->avg_pixels_tab[0][0]        = ff_avg_pixels16_sse2;
->>>>>>> c3e83ad3
+    c->avg_pixels_tab[0][1]        = ff_avg_pixels16_x2_sse2;
+    c->avg_pixels_tab[0][2]        = ff_avg_pixels16_y2_sse2;
+    c->avg_pixels_tab[0][3]        = ff_avg_pixels16_xy2_sse2;
 #endif /* HAVE_SSE2_EXTERNAL */
 }
 
